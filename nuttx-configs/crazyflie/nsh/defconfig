#
# Automatically generated file; DO NOT EDIT.
# Nuttx/ Configuration
#

#
# Build Setup
#
# CONFIG_EXPERIMENTAL is not set
# CONFIG_DEFAULT_SMALL is not set
CONFIG_HOST_LINUX=y
# CONFIG_HOST_OSX is not set
# CONFIG_HOST_WINDOWS is not set
# CONFIG_HOST_OTHER is not set

#
# Build Configuration
#
CONFIG_APPS_DIR="../apps"
CONFIG_BUILD_FLAT=y
# CONFIG_BUILD_2PASS is not set

#
# Binary Output Formats
#
# CONFIG_RRLOAD_BINARY is not set
# CONFIG_INTELHEX_BINARY is not set
# CONFIG_MOTOROLA_SREC is not set
CONFIG_RAW_BINARY=y
# CONFIG_UBOOT_UIMAGE is not set

#
# Customize Header Files
#
# CONFIG_ARCH_STDINT_H is not set
# CONFIG_ARCH_STDBOOL_H is not set
CONFIG_ARCH_MATH_H=y
# CONFIG_ARCH_FLOAT_H is not set
# CONFIG_ARCH_STDARG_H is not set
# CONFIG_ARCH_DEBUG_H is not set

#
# Debug Options
#
CONFIG_DEBUG_ALERT=y
# CONFIG_DEBUG_FEATURES is not set
CONFIG_ARCH_HAVE_STACKCHECK=y
CONFIG_STACK_COLORATION=y
CONFIG_ARCH_HAVE_HEAPCHECK=y
# CONFIG_HEAP_COLORATION is not set
CONFIG_DEBUG_SYMBOLS=y
CONFIG_ARCH_HAVE_CUSTOMOPT=y
CONFIG_DEBUG_NOOPT=y
# CONFIG_DEBUG_CUSTOMOPT is not set
CONFIG_DEBUG_FULLOPT=y

#
# System Type
#
CONFIG_ARCH_ARM=y
# CONFIG_ARCH_AVR is not set
# CONFIG_ARCH_HC is not set
# CONFIG_ARCH_MIPS is not set
# CONFIG_ARCH_RGMP is not set
# CONFIG_ARCH_RENESAS is not set
# CONFIG_ARCH_SIM is not set
# CONFIG_ARCH_X86 is not set
# CONFIG_ARCH_Z16 is not set
# CONFIG_ARCH_Z80 is not set
CONFIG_ARCH="arm"

#
# ARM Options
#
# CONFIG_ARCH_CHIP_A1X is not set
# CONFIG_ARCH_CHIP_C5471 is not set
# CONFIG_ARCH_CHIP_CALYPSO is not set
# CONFIG_ARCH_CHIP_DM320 is not set
# CONFIG_ARCH_CHIP_EFM32 is not set
# CONFIG_ARCH_CHIP_IMX1 is not set
# CONFIG_ARCH_CHIP_IMX6 is not set
# CONFIG_ARCH_CHIP_KINETIS is not set
# CONFIG_ARCH_CHIP_KL is not set
# CONFIG_ARCH_CHIP_LM is not set
# CONFIG_ARCH_CHIP_TIVA is not set
# CONFIG_ARCH_CHIP_LPC11XX is not set
# CONFIG_ARCH_CHIP_LPC17XX is not set
# CONFIG_ARCH_CHIP_LPC214X is not set
# CONFIG_ARCH_CHIP_LPC2378 is not set
# CONFIG_ARCH_CHIP_LPC31XX is not set
# CONFIG_ARCH_CHIP_LPC43XX is not set
# CONFIG_ARCH_CHIP_NUC1XX is not set
# CONFIG_ARCH_CHIP_SAMA5 is not set
# CONFIG_ARCH_CHIP_SAMD is not set
# CONFIG_ARCH_CHIP_SAML is not set
# CONFIG_ARCH_CHIP_SAM34 is not set
# CONFIG_ARCH_CHIP_SAMV7 is not set
CONFIG_ARCH_CHIP_STM32=y
# CONFIG_ARCH_CHIP_STM32F7 is not set
# CONFIG_ARCH_CHIP_STM32L4 is not set
# CONFIG_ARCH_CHIP_STR71X is not set
# CONFIG_ARCH_CHIP_TMS570 is not set
# CONFIG_ARCH_CHIP_MOXART is not set
# CONFIG_ARCH_ARM7TDMI is not set
# CONFIG_ARCH_ARM926EJS is not set
# CONFIG_ARCH_ARM920T is not set
# CONFIG_ARCH_CORTEXM0 is not set
# CONFIG_ARCH_CORTEXM3 is not set
CONFIG_ARCH_CORTEXM4=y
# CONFIG_ARCH_CORTEXM7 is not set
# CONFIG_ARCH_CORTEXA5 is not set
# CONFIG_ARCH_CORTEXA8 is not set
# CONFIG_ARCH_CORTEXA9 is not set
# CONFIG_ARCH_CORTEXR4 is not set
# CONFIG_ARCH_CORTEXR4F is not set
# CONFIG_ARCH_CORTEXR5 is not set
# CONFIG_ARCH_CORTEX5F is not set
# CONFIG_ARCH_CORTEXR7 is not set
# CONFIG_ARCH_CORTEXR7F is not set
CONFIG_ARCH_FAMILY="armv7-m"
CONFIG_ARCH_CHIP="stm32"
# CONFIG_ARM_TOOLCHAIN_IAR is not set
CONFIG_ARM_TOOLCHAIN_GNU=y
CONFIG_ARMV7M_USEBASEPRI=y
CONFIG_ARCH_HAVE_CMNVECTOR=y
CONFIG_ARMV7M_CMNVECTOR=y
# CONFIG_ARMV7M_LAZYFPU is not set
CONFIG_ARCH_HAVE_FPU=y
# CONFIG_ARCH_HAVE_DPFPU is not set
CONFIG_ARCH_FPU=y
# CONFIG_ARCH_HAVE_TRUSTZONE is not set
CONFIG_ARM_HAVE_MPU_UNIFIED=y
# CONFIG_ARM_MPU is not set

#
# ARMV7M Configuration Options
#
# CONFIG_ARMV7M_HAVE_ICACHE is not set
# CONFIG_ARMV7M_HAVE_DCACHE is not set
# CONFIG_ARMV7M_HAVE_ITCM is not set
# CONFIG_ARMV7M_HAVE_DTCM is not set
# CONFIG_ARMV7M_TOOLCHAIN_IARL is not set
# CONFIG_ARMV7M_TOOLCHAIN_BUILDROOT is not set
# CONFIG_ARMV7M_TOOLCHAIN_CODEREDL is not set
# CONFIG_ARMV7M_TOOLCHAIN_CODESOURCERYL is not set
CONFIG_ARMV7M_TOOLCHAIN_GNU_EABIL=y
CONFIG_ARMV7M_HAVE_STACKCHECK=y
# CONFIG_ARMV7M_STACKCHECK is not set
# CONFIG_ARMV7M_ITMSYSLOG is not set
CONFIG_SERIAL_TERMIOS=y

#
# STM32 Configuration Options
#
# CONFIG_ARCH_CHIP_STM32L151C6 is not set
# CONFIG_ARCH_CHIP_STM32L151C8 is not set
# CONFIG_ARCH_CHIP_STM32L151CB is not set
# CONFIG_ARCH_CHIP_STM32L151R6 is not set
# CONFIG_ARCH_CHIP_STM32L151R8 is not set
# CONFIG_ARCH_CHIP_STM32L151RB is not set
# CONFIG_ARCH_CHIP_STM32L151V6 is not set
# CONFIG_ARCH_CHIP_STM32L151V8 is not set
# CONFIG_ARCH_CHIP_STM32L151VB is not set
# CONFIG_ARCH_CHIP_STM32L152C6 is not set
# CONFIG_ARCH_CHIP_STM32L152C8 is not set
# CONFIG_ARCH_CHIP_STM32L152CB is not set
# CONFIG_ARCH_CHIP_STM32L152R6 is not set
# CONFIG_ARCH_CHIP_STM32L152R8 is not set
# CONFIG_ARCH_CHIP_STM32L152RB is not set
# CONFIG_ARCH_CHIP_STM32L152V6 is not set
# CONFIG_ARCH_CHIP_STM32L152V8 is not set
# CONFIG_ARCH_CHIP_STM32L152VB is not set
# CONFIG_ARCH_CHIP_STM32L162ZD is not set
# CONFIG_ARCH_CHIP_STM32L162VE is not set
# CONFIG_ARCH_CHIP_STM32F100C8 is not set
# CONFIG_ARCH_CHIP_STM32F100CB is not set
# CONFIG_ARCH_CHIP_STM32F100R8 is not set
# CONFIG_ARCH_CHIP_STM32F100RB is not set
# CONFIG_ARCH_CHIP_STM32F100RC is not set
# CONFIG_ARCH_CHIP_STM32F100RD is not set
# CONFIG_ARCH_CHIP_STM32F100RE is not set
# CONFIG_ARCH_CHIP_STM32F100V8 is not set
# CONFIG_ARCH_CHIP_STM32F100VB is not set
# CONFIG_ARCH_CHIP_STM32F100VC is not set
# CONFIG_ARCH_CHIP_STM32F100VD is not set
# CONFIG_ARCH_CHIP_STM32F100VE is not set
# CONFIG_ARCH_CHIP_STM32F102CB is not set
# CONFIG_ARCH_CHIP_STM32F103T8 is not set
# CONFIG_ARCH_CHIP_STM32F103TB is not set
# CONFIG_ARCH_CHIP_STM32F103C4 is not set
# CONFIG_ARCH_CHIP_STM32F103C8 is not set
# CONFIG_ARCH_CHIP_STM32F103CB is not set
# CONFIG_ARCH_CHIP_STM32F103R8 is not set
# CONFIG_ARCH_CHIP_STM32F103RB is not set
# CONFIG_ARCH_CHIP_STM32F103RC is not set
# CONFIG_ARCH_CHIP_STM32F103RD is not set
# CONFIG_ARCH_CHIP_STM32F103RE is not set
# CONFIG_ARCH_CHIP_STM32F103RG is not set
# CONFIG_ARCH_CHIP_STM32F103V8 is not set
# CONFIG_ARCH_CHIP_STM32F103VB is not set
# CONFIG_ARCH_CHIP_STM32F103VC is not set
# CONFIG_ARCH_CHIP_STM32F103VE is not set
# CONFIG_ARCH_CHIP_STM32F103ZE is not set
# CONFIG_ARCH_CHIP_STM32F105VB is not set
# CONFIG_ARCH_CHIP_STM32F105RB is not set
# CONFIG_ARCH_CHIP_STM32F107VC is not set
# CONFIG_ARCH_CHIP_STM32F205RG is not set
# CONFIG_ARCH_CHIP_STM32F207IG is not set
# CONFIG_ARCH_CHIP_STM32F207ZE is not set
# CONFIG_ARCH_CHIP_STM32F302K6 is not set
# CONFIG_ARCH_CHIP_STM32F302K8 is not set
# CONFIG_ARCH_CHIP_STM32F302CB is not set
# CONFIG_ARCH_CHIP_STM32F302CC is not set
# CONFIG_ARCH_CHIP_STM32F302RB is not set
# CONFIG_ARCH_CHIP_STM32F302RC is not set
# CONFIG_ARCH_CHIP_STM32F302VB is not set
# CONFIG_ARCH_CHIP_STM32F302VC is not set
# CONFIG_ARCH_CHIP_STM32F303K6 is not set
# CONFIG_ARCH_CHIP_STM32F303K8 is not set
# CONFIG_ARCH_CHIP_STM32F303C6 is not set
# CONFIG_ARCH_CHIP_STM32F303C8 is not set
# CONFIG_ARCH_CHIP_STM32F303CB is not set
# CONFIG_ARCH_CHIP_STM32F303CC is not set
# CONFIG_ARCH_CHIP_STM32F303RB is not set
# CONFIG_ARCH_CHIP_STM32F303RC is not set
# CONFIG_ARCH_CHIP_STM32F303RD is not set
# CONFIG_ARCH_CHIP_STM32F303RE is not set
# CONFIG_ARCH_CHIP_STM32F303VB is not set
# CONFIG_ARCH_CHIP_STM32F303VC is not set
# CONFIG_ARCH_CHIP_STM32F372C8 is not set
# CONFIG_ARCH_CHIP_STM32F372R8 is not set
# CONFIG_ARCH_CHIP_STM32F372V8 is not set
# CONFIG_ARCH_CHIP_STM32F372CB is not set
# CONFIG_ARCH_CHIP_STM32F372RB is not set
# CONFIG_ARCH_CHIP_STM32F372VB is not set
# CONFIG_ARCH_CHIP_STM32F372CC is not set
# CONFIG_ARCH_CHIP_STM32F372RC is not set
# CONFIG_ARCH_CHIP_STM32F372VC is not set
# CONFIG_ARCH_CHIP_STM32F373C8 is not set
# CONFIG_ARCH_CHIP_STM32F373R8 is not set
# CONFIG_ARCH_CHIP_STM32F373V8 is not set
# CONFIG_ARCH_CHIP_STM32F373CB is not set
# CONFIG_ARCH_CHIP_STM32F373RB is not set
# CONFIG_ARCH_CHIP_STM32F373VB is not set
# CONFIG_ARCH_CHIP_STM32F373CC is not set
# CONFIG_ARCH_CHIP_STM32F373RC is not set
# CONFIG_ARCH_CHIP_STM32F373VC is not set
# CONFIG_ARCH_CHIP_STM32F401RE is not set
# CONFIG_ARCH_CHIP_STM32F411RE is not set
# CONFIG_ARCH_CHIP_STM32F411VE is not set
CONFIG_ARCH_CHIP_STM32F405RG=y
# CONFIG_ARCH_CHIP_STM32F405VG is not set
# CONFIG_ARCH_CHIP_STM32F405ZG is not set
# CONFIG_ARCH_CHIP_STM32F407VE is not set
# CONFIG_ARCH_CHIP_STM32F407VG is not set
# CONFIG_ARCH_CHIP_STM32F407ZE is not set
# CONFIG_ARCH_CHIP_STM32F407ZG is not set
# CONFIG_ARCH_CHIP_STM32F407IE is not set
# CONFIG_ARCH_CHIP_STM32F407IG is not set
# CONFIG_ARCH_CHIP_STM32F427V is not set
# CONFIG_ARCH_CHIP_STM32F427Z is not set
# CONFIG_ARCH_CHIP_STM32F427I is not set
# CONFIG_ARCH_CHIP_STM32F429V is not set
# CONFIG_ARCH_CHIP_STM32F429Z is not set
# CONFIG_ARCH_CHIP_STM32F429I is not set
# CONFIG_ARCH_CHIP_STM32F429B is not set
# CONFIG_ARCH_CHIP_STM32F429N is not set
# CONFIG_ARCH_CHIP_STM32F446M is not set
# CONFIG_ARCH_CHIP_STM32F446R is not set
# CONFIG_ARCH_CHIP_STM32F446V is not set
# CONFIG_ARCH_CHIP_STM32F446Z is not set
# CONFIG_ARCH_CHIP_STM32F469A is not set
# CONFIG_ARCH_CHIP_STM32F469I is not set
# CONFIG_ARCH_CHIP_STM32F469B is not set
# CONFIG_ARCH_CHIP_STM32F469N is not set
CONFIG_STM32_FLASH_CONFIG_DEFAULT=y
# CONFIG_STM32_FLASH_CONFIG_4 is not set
# CONFIG_STM32_FLASH_CONFIG_6 is not set
# CONFIG_STM32_FLASH_CONFIG_8 is not set
# CONFIG_STM32_FLASH_CONFIG_B is not set
# CONFIG_STM32_FLASH_CONFIG_C is not set
# CONFIG_STM32_FLASH_CONFIG_D is not set
# CONFIG_STM32_FLASH_CONFIG_E is not set
# CONFIG_STM32_FLASH_CONFIG_F is not set
# CONFIG_STM32_FLASH_CONFIG_G is not set
# CONFIG_STM32_FLASH_CONFIG_I is not set
# CONFIG_STM32_STM32L15XX is not set
# CONFIG_STM32_ENERGYLITE is not set
# CONFIG_STM32_STM32F10XX is not set
# CONFIG_STM32_VALUELINE is not set
# CONFIG_STM32_CONNECTIVITYLINE is not set
# CONFIG_STM32_PERFORMANCELINE is not set
# CONFIG_STM32_USBACCESSLINE is not set
# CONFIG_STM32_HIGHDENSITY is not set
# CONFIG_STM32_MEDIUMDENSITY is not set
# CONFIG_STM32_LOWDENSITY is not set
# CONFIG_STM32_STM32F20XX is not set
# CONFIG_STM32_STM32F205 is not set
# CONFIG_STM32_STM32F207 is not set
# CONFIG_STM32_STM32F30XX is not set
# CONFIG_STM32_STM32F302 is not set
# CONFIG_STM32_STM32F303 is not set
# CONFIG_STM32_STM32F37XX is not set
CONFIG_STM32_STM32F40XX=y
# CONFIG_STM32_STM32F401 is not set
# CONFIG_STM32_STM32F411 is not set
CONFIG_STM32_STM32F405=y
# CONFIG_STM32_STM32F407 is not set
# CONFIG_STM32_STM32F427 is not set
# CONFIG_STM32_STM32F429 is not set
# CONFIG_STM32_STM32F446 is not set
# CONFIG_STM32_STM32F469 is not set
# CONFIG_STM32_DFU is not set

#
# STM32 Peripheral Support
#
CONFIG_STM32_HAVE_CCM=y
# CONFIG_STM32_HAVE_USBDEV is not set
CONFIG_STM32_HAVE_OTGFS=y
CONFIG_STM32_HAVE_FSMC=y
# CONFIG_STM32_HAVE_LTDC is not set
CONFIG_STM32_HAVE_USART3=y
CONFIG_STM32_HAVE_UART4=y
CONFIG_STM32_HAVE_UART5=y
CONFIG_STM32_HAVE_USART6=y
# CONFIG_STM32_HAVE_UART7 is not set
# CONFIG_STM32_HAVE_UART8 is not set
CONFIG_STM32_HAVE_TIM1=y
# CONFIG_STM32_HAVE_TIM2 is not set
CONFIG_STM32_HAVE_TIM3=y
CONFIG_STM32_HAVE_TIM4=y
CONFIG_STM32_HAVE_TIM5=y
CONFIG_STM32_HAVE_TIM6=y
CONFIG_STM32_HAVE_TIM7=y
CONFIG_STM32_HAVE_TIM8=y
CONFIG_STM32_HAVE_TIM9=y
CONFIG_STM32_HAVE_TIM10=y
CONFIG_STM32_HAVE_TIM11=y
CONFIG_STM32_HAVE_TIM12=y
CONFIG_STM32_HAVE_TIM13=y
CONFIG_STM32_HAVE_TIM14=y
# CONFIG_STM32_HAVE_TIM15 is not set
# CONFIG_STM32_HAVE_TIM16 is not set
# CONFIG_STM32_HAVE_TIM17 is not set
CONFIG_STM32_HAVE_ADC2=y
CONFIG_STM32_HAVE_ADC3=y
# CONFIG_STM32_HAVE_ADC4 is not set
CONFIG_STM32_HAVE_ADC1_DMA=y
# CONFIG_STM32_HAVE_ADC2_DMA is not set
# CONFIG_STM32_HAVE_ADC3_DMA is not set
# CONFIG_STM32_HAVE_ADC4_DMA is not set
CONFIG_STM32_HAVE_CAN1=y
CONFIG_STM32_HAVE_CAN2=y
CONFIG_STM32_HAVE_DAC1=y
CONFIG_STM32_HAVE_DAC2=y
CONFIG_STM32_HAVE_RNG=y
# CONFIG_STM32_HAVE_ETHMAC is not set
CONFIG_STM32_HAVE_I2C2=y
CONFIG_STM32_HAVE_I2C3=y
CONFIG_STM32_HAVE_SPI2=y
CONFIG_STM32_HAVE_SPI3=y
# CONFIG_STM32_HAVE_SPI4 is not set
# CONFIG_STM32_HAVE_SPI5 is not set
# CONFIG_STM32_HAVE_SPI6 is not set
# CONFIG_STM32_HAVE_SAIPLL is not set
# CONFIG_STM32_HAVE_I2SPLL is not set
CONFIG_STM32_ADC1=y
# CONFIG_STM32_ADC2 is not set
# CONFIG_STM32_ADC3 is not set
CONFIG_STM32_BKPSRAM=y
# CONFIG_STM32_CAN1 is not set
# CONFIG_STM32_CAN2 is not set
CONFIG_STM32_CCMDATARAM=y
# CONFIG_STM32_CRC is not set
# CONFIG_STM32_CRYP is not set
CONFIG_STM32_DMA1=y
CONFIG_STM32_DMA2=y
# CONFIG_STM32_DAC1 is not set
# CONFIG_STM32_DAC2 is not set
# CONFIG_STM32_DCMI is not set
# CONFIG_STM32_FSMC is not set
# CONFIG_STM32_HASH is not set
CONFIG_STM32_I2C1=y
# CONFIG_STM32_I2C2 is not set
CONFIG_STM32_I2C3=y
CONFIG_STM32_OTGFS=y
# CONFIG_STM32_OTGHS is not set
CONFIG_STM32_PWR=y
# CONFIG_STM32_RNG is not set
# CONFIG_STM32_SDIO is not set
CONFIG_STM32_SPI1=y
# CONFIG_STM32_SPI2 is not set
# CONFIG_STM32_SPI3 is not set
CONFIG_STM32_SYSCFG=y
# CONFIG_STM32_TIM1 is not set
CONFIG_STM32_TIM2=y
# CONFIG_STM32_TIM3 is not set
CONFIG_STM32_TIM4=y
# CONFIG_STM32_TIM5 is not set
# CONFIG_STM32_TIM6 is not set
# CONFIG_STM32_TIM7 is not set
# CONFIG_STM32_TIM8 is not set
# CONFIG_STM32_TIM9 is not set
# CONFIG_STM32_TIM10 is not set
# CONFIG_STM32_TIM11 is not set
# CONFIG_STM32_TIM12 is not set
# CONFIG_STM32_TIM13 is not set
# CONFIG_STM32_TIM14 is not set
# CONFIG_STM32_USART1 is not set
CONFIG_STM32_USART2=y
CONFIG_STM32_USART3=y
# CONFIG_STM32_UART4 is not set
# CONFIG_STM32_UART5 is not set
CONFIG_STM32_USART6=y
# CONFIG_STM32_IWDG is not set
CONFIG_STM32_WWDG=y
CONFIG_STM32_ADC=y
CONFIG_STM32_SPI=y
CONFIG_STM32_I2C=y
# CONFIG_STM32_NOEXT_VECTORS is not set

#
# Alternate Pin Mapping
#
CONFIG_STM32_FLASH_PREFETCH=y
# CONFIG_STM32_JTAG_DISABLE is not set
# CONFIG_STM32_JTAG_FULL_ENABLE is not set
# CONFIG_STM32_JTAG_NOJNTRST_ENABLE is not set
CONFIG_STM32_JTAG_SW_ENABLE=y
CONFIG_STM32_DISABLE_IDLE_SLEEP_DURING_DEBUG=y
# CONFIG_STM32_FORCEPOWER is not set
# CONFIG_ARCH_BOARD_STM32_CUSTOM_CLOCKCONFIG is not set
# CONFIG_STM32_CCMEXCLUDE is not set
CONFIG_STM32_DMACAPABLE=y

#
# Timer Configuration
#
# CONFIG_STM32_ONESHOT is not set
# CONFIG_STM32_FREERUN is not set
# CONFIG_STM32_TIM2_PWM is not set
# CONFIG_STM32_TIM4_PWM is not set
# CONFIG_STM32_TIM2_ADC is not set
# CONFIG_STM32_TIM4_ADC is not set
# CONFIG_STM32_TIM1_CAP is not set
# CONFIG_STM32_TIM3_CAP is not set
# CONFIG_STM32_TIM4_CAP is not set
# CONFIG_STM32_TIM5_CAP is not set
# CONFIG_STM32_TIM8_CAP is not set
# CONFIG_STM32_TIM9_CAP is not set
# CONFIG_STM32_TIM10_CAP is not set
# CONFIG_STM32_TIM11_CAP is not set
# CONFIG_STM32_TIM12_CAP is not set
# CONFIG_STM32_TIM13_CAP is not set
# CONFIG_STM32_TIM14_CAP is not set

#
# ADC Configuration
#
# CONFIG_STM32_ADC1_DMA is not set
CONFIG_STM32_USART=y
CONFIG_STM32_SERIALDRIVER=y

#
# U[S]ART Configuration
#

#
# U[S]ART Device Configuration
#
CONFIG_STM32_USART2_SERIALDRIVER=y
# CONFIG_STM32_USART2_1WIREDRIVER is not set
# CONFIG_USART2_RS485 is not set
CONFIG_USART2_RXDMA=y
CONFIG_STM32_USART3_SERIALDRIVER=y
# CONFIG_STM32_USART3_1WIREDRIVER is not set
# CONFIG_USART3_RS485 is not set
CONFIG_USART3_RXDMA=y
CONFIG_STM32_USART6_SERIALDRIVER=y
# CONFIG_STM32_USART6_1WIREDRIVER is not set
# CONFIG_USART6_RS485 is not set
CONFIG_USART6_RXDMA=y

#
# Serial Driver Configuration
#
CONFIG_SERIAL_DISABLE_REORDERING=y
CONFIG_STM32_FLOWCONTROL_BROKEN=y
CONFIG_STM32_USART_BREAKS=y
CONFIG_STM32_SERIALBRK_BSDCOMPAT=y
CONFIG_STM32_USART_SINGLEWIRE=y

#
# SPI Configuration
#
# CONFIG_STM32_SPI_INTERRUPTS is not set
# CONFIG_STM32_SPI_DMA is not set

#
# I2C Configuration
#
# CONFIG_STM32_I2C_ALT is not set
# CONFIG_STM32_I2C_DYNTIMEO is not set
CONFIG_STM32_I2CTIMEOSEC=0
CONFIG_STM32_I2CTIMEOMS=10
CONFIG_STM32_I2CTIMEOTICKS=10
# CONFIG_STM32_I2C_DUTY16_9 is not set
CONFIG_STM32_BBSRAM=y
CONFIG_STM32_BBSRAM_FILES=4
CONFIG_STM32_SAVE_CRASHDUMP=y
# CONFIG_STM32_HAVE_RTC_COUNTER is not set
# CONFIG_STM32_HAVE_RTC_SUBSECONDS is not set

#
# USB FS Host Configuration
#

#
# USB HS Host Configuration
#

#
# USB Host Debug Configuration
#

#
# USB Device Configuration
#

#
# Architecture Options
#
# CONFIG_ARCH_NOINTC is not set
# CONFIG_ARCH_VECNOTIRQ is not set
CONFIG_ARCH_DMA=y
CONFIG_ARCH_HAVE_IRQPRIO=y
# CONFIG_ARCH_L2CACHE is not set
# CONFIG_ARCH_HAVE_COHERENT_DCACHE is not set
# CONFIG_ARCH_HAVE_ADDRENV is not set
# CONFIG_ARCH_NEED_ADDRENV_MAPPING is not set
# CONFIG_ARCH_HAVE_MULTICPU is not set
CONFIG_ARCH_HAVE_VFORK=y
# CONFIG_ARCH_HAVE_MMU is not set
CONFIG_ARCH_HAVE_MPU=y
# CONFIG_ARCH_NAND_HWECC is not set
# CONFIG_ARCH_HAVE_EXTCLK is not set
# CONFIG_ARCH_HAVE_POWEROFF is not set
CONFIG_ARCH_HAVE_RESET=y
# CONFIG_ARCH_USE_MPU is not set
CONFIG_ARCH_IRQPRIO=y
CONFIG_ARCH_STACKDUMP=y
# CONFIG_ENDIAN_BIG is not set
# CONFIG_ARCH_IDLE_CUSTOM is not set
# CONFIG_ARCH_HAVE_RAMFUNCS is not set
CONFIG_ARCH_HAVE_RAMVECTORS=y
# CONFIG_ARCH_RAMVECTORS is not set

#
# Board Settings
#
CONFIG_BOARD_LOOPSPERMSEC=16717
# CONFIG_ARCH_CALIBRATION is not set

#
# Interrupt options
#
CONFIG_ARCH_HAVE_INTERRUPTSTACK=y
CONFIG_ARCH_INTERRUPTSTACK=750
CONFIG_ARCH_HAVE_HIPRI_INTERRUPT=y
CONFIG_ARCH_HIPRI_INTERRUPT=y

#
# Boot options
#
# CONFIG_BOOT_RUNFROMEXTSRAM is not set
CONFIG_BOOT_RUNFROMFLASH=y
# CONFIG_BOOT_RUNFROMISRAM is not set
# CONFIG_BOOT_RUNFROMSDRAM is not set
# CONFIG_BOOT_COPYTORAM is not set

#
# Boot Memory Configuration
#
CONFIG_RAM_START=0x20000000
CONFIG_RAM_SIZE=196608
# CONFIG_ARCH_HAVE_SDRAM is not set

#
# Board Selection
#
CONFIG_ARCH_BOARD_CRAZYFLIE=y
CONFIG_ARCH_BOARD="crazyflie"

#
# Custom Board Configuration
#
# CONFIG_BOARD_CUSTOM_LEDS is not set
# CONFIG_BOARD_CUSTOM_BUTTONS is not set

#
# Common Board Options
#

#
# Board-Specific Options
#
CONFIG_BOARD_CRASHDUMP=y
CONFIG_BOARD_RESET_ON_CRASH=y
CONFIG_LIB_BOARDCTL=y
CONFIG_BOARDCTL_RESET=y
# CONFIG_BOARDCTL_UNIQUEID is not set
CONFIG_BOARDCTL_USBDEVCTRL=y
# CONFIG_BOARDCTL_TSCTEST is not set
# CONFIG_BOARDCTL_ADCTEST is not set
# CONFIG_BOARDCTL_PWMTEST is not set
# CONFIG_BOARDCTL_GRAPHICS is not set
# CONFIG_BOARDCTL_IOCTL is not set

#
# RTOS Features
#
# CONFIG_DISABLE_OS_API is not set

#
# Clocks and Timers
#
CONFIG_ARCH_HAVE_TICKLESS=y
# CONFIG_SCHED_TICKLESS is not set
CONFIG_USEC_PER_TICK=1000
# CONFIG_SYSTEM_TIME64 is not set
# CONFIG_CLOCK_MONOTONIC is not set
CONFIG_ARCH_HAVE_TIMEKEEPING=y
# CONFIG_JULIAN_TIME is not set
CONFIG_START_YEAR=2015
CONFIG_START_MONTH=11
CONFIG_START_DAY=30
CONFIG_MAX_WDOGPARMS=2
CONFIG_PREALLOC_WDOGS=50
CONFIG_WDOG_INTRESERVE=4
CONFIG_PREALLOC_TIMERS=50

#
# Tasks and Scheduling
#
# CONFIG_INIT_NONE is not set
CONFIG_INIT_ENTRYPOINT=y
# CONFIG_INIT_FILEPATH is not set
CONFIG_USER_ENTRYPOINT="nsh_main"
CONFIG_RR_INTERVAL=0
# CONFIG_SCHED_SPORADIC is not set
CONFIG_TASK_NAME_SIZE=24
CONFIG_MAX_TASKS=32
# CONFIG_SCHED_HAVE_PARENT is not set
CONFIG_SCHED_WAITPID=y

#
# Pthread Options
#
# CONFIG_MUTEX_TYPES is not set
CONFIG_NPTHREAD_KEYS=4

#
# Performance Monitoring
#
# CONFIG_SCHED_CPULOAD is not set
CONFIG_SCHED_INSTRUMENTATION=y
# CONFIG_SCHED_INSTRUMENTATION_PREEMPTION is not set
# CONFIG_SCHED_INSTRUMENTATION_CSECTION is not set
# CONFIG_SCHED_INSTRUMENTATION_BUFFER is not set

#
# Files and I/O
#
CONFIG_DEV_CONSOLE=y
# CONFIG_FDCLONE_DISABLE is not set
CONFIG_FDCLONE_STDIO=y
CONFIG_SDCLONE_DISABLE=y
CONFIG_NFILE_DESCRIPTORS=51
CONFIG_NFILE_STREAMS=8
CONFIG_NAME_MAX=32
CONFIG_PRIORITY_INHERITANCE=y
CONFIG_SEM_PREALLOCHOLDERS=0
CONFIG_SEM_NNESTPRIO=8

#
# RTOS hooks
#
# CONFIG_BOARD_INITIALIZE is not set
# CONFIG_SCHED_STARTHOOK is not set
CONFIG_SCHED_ATEXIT=y
CONFIG_SCHED_ATEXIT_MAX=1
# CONFIG_SCHED_ONEXIT is not set
# CONFIG_SIG_EVTHREAD is not set

#
# Signal Numbers
#
CONFIG_SIG_SIGUSR1=1
CONFIG_SIG_SIGUSR2=2
CONFIG_SIG_SIGALARM=3
CONFIG_SIG_SIGCONDTIMEDOUT=16
CONFIG_SIG_SIGWORK=4

#
# POSIX Message Queue Options
#
CONFIG_PREALLOC_MQ_MSGS=4
CONFIG_MQ_MAXMSGSIZE=32
# CONFIG_MODULE is not set

#
# Work queue support
#
CONFIG_SCHED_WORKQUEUE=y
CONFIG_SCHED_HPWORK=y
CONFIG_SCHED_HPWORKPRIORITY=192
CONFIG_SCHED_HPWORKPERIOD=5000
CONFIG_SCHED_HPWORKSTACKSIZE=1600
CONFIG_SCHED_LPWORK=y
CONFIG_SCHED_LPNTHREADS=1
CONFIG_SCHED_LPWORKPRIORITY=50
CONFIG_SCHED_LPWORKPRIOMAX=176
CONFIG_SCHED_LPWORKPERIOD=50000
CONFIG_SCHED_LPWORKSTACKSIZE=1600

#
# Stack and heap information
#
CONFIG_IDLETHREAD_STACKSIZE=1000
CONFIG_USERMAIN_STACKSIZE=2500
CONFIG_PTHREAD_STACK_MIN=512
CONFIG_PTHREAD_STACK_DEFAULT=2048
# CONFIG_LIB_SYSCALL is not set

#
# Device Drivers
#
# CONFIG_DISABLE_POLL is not set
CONFIG_DEV_NULL=y
# CONFIG_DEV_ZERO is not set
# CONFIG_DEV_URANDOM is not set
# CONFIG_DEV_LOOP is not set

#
# Buffering
#
# CONFIG_DRVR_WRITEBUFFER is not set
# CONFIG_DRVR_READAHEAD is not set
# CONFIG_RAMDISK is not set
# CONFIG_CAN is not set
# CONFIG_ARCH_HAVE_PWM_PULSECOUNT is not set
# CONFIG_ARCH_HAVE_PWM_MULTICHAN is not set
# CONFIG_PWM is not set
CONFIG_ARCH_HAVE_I2CRESET=y
CONFIG_I2C=y
# CONFIG_I2C_SLAVE is not set
# CONFIG_I2C_POLLED is not set
CONFIG_I2C_RESET=y
# CONFIG_I2C_TRACE is not set
# CONFIG_I2C_DRIVER is not set
CONFIG_SPI=y
# CONFIG_SPI_SLAVE is not set
CONFIG_SPI_EXCHANGE=y
# CONFIG_SPI_CMDDATA is not set
# CONFIG_SPI_CALLBACK is not set
# CONFIG_SPI_HWFEATURES is not set
# CONFIG_ARCH_HAVE_SPI_CRCGENERATION is not set
# CONFIG_ARCH_HAVE_SPI_CS_CONTROL is not set
CONFIG_ARCH_HAVE_SPI_BITORDER=y
# CONFIG_SPI_BITORDER is not set
# CONFIG_SPI_CS_DELAY_CONTROL is not set
# CONFIG_SPI_DRIVER is not set
# CONFIG_SPI_BITBANG is not set
# CONFIG_I2S is not set

#
# Timer Driver Support
#
# CONFIG_TIMER is not set
# CONFIG_ONESHOT is not set
CONFIG_RTC=y
CONFIG_RTC_DATETIME=y
# CONFIG_RTC_ALARM is not set
# CONFIG_RTC_DRIVER is not set
# CONFIG_RTC_EXTERNAL is not set
CONFIG_WATCHDOG=y
CONFIG_WATCHDOG_DEVPATH="/dev/watchdog0"
# CONFIG_TIMERS_CS2100CP is not set
# CONFIG_ANALOG is not set
# CONFIG_AUDIO_DEVICES is not set
# CONFIG_VIDEO_DEVICES is not set
# CONFIG_BCH is not set
# CONFIG_INPUT is not set

#
# IO Expander/GPIO Support
#
# CONFIG_IOEXPANDER is not set
# CONFIG_DEV_GPIO is not set

#
# LCD Driver Support
#
# CONFIG_LCD is not set
# CONFIG_SLCD is not set

#
# LED Support
#
# CONFIG_RGBLED is not set
# CONFIG_PCA9635PW is not set
# CONFIG_NCP5623C is not set
# CONFIG_MMCSD is not set
# CONFIG_MODEM is not set
CONFIG_MTD=y

#
# MTD Configuration
#
CONFIG_MTD_PARTITION=y
# CONFIG_MTD_SECT512 is not set
# CONFIG_MTD_PARTITION_NAMES is not set
CONFIG_MTD_BYTE_WRITE=y
# CONFIG_MTD_PROGMEM is not set
# CONFIG_MTD_CONFIG is not set

#
# MTD Device Drivers
#
# CONFIG_MTD_NAND is not set
# CONFIG_RAMMTD is not set
# CONFIG_FILEMTD is not set
CONFIG_MTD_AT24XX=y
# CONFIG_AT24XX_MULTI is not set
CONFIG_AT24XX_SIZE=64
CONFIG_AT24XX_ADDR=0x50
# CONFIG_AT24XX_EXTENDED is not set
CONFIG_AT24XX_FREQUENCY=100000
# CONFIG_MTD_AT25 is not set
# CONFIG_MTD_AT45DB is not set
# CONFIG_MTD_IS25XP is not set
# CONFIG_MTD_M25P is not set
# CONFIG_MTD_MX25L is not set
# CONFIG_MTD_S25FL1 is not set
# CONFIG_MTD_N25QXXX is not set
# CONFIG_MTD_SMART is not set
# CONFIG_MTD_RAMTRON is not set
# CONFIG_MTD_SST25 is not set
# CONFIG_MTD_SST25XX is not set
# CONFIG_MTD_SST26 is not set
# CONFIG_MTD_SST39FV is not set
# CONFIG_MTD_W25 is not set
# CONFIG_EEPROM is not set
CONFIG_PIPES=y
CONFIG_DEV_PIPE_MAXSIZE=1024
CONFIG_DEV_PIPE_SIZE=1024
CONFIG_DEV_FIFO_SIZE=1024
# CONFIG_PM is not set
# CONFIG_POWER is not set
# CONFIG_SENSORS is not set
# CONFIG_SERCOMM_CONSOLE is not set
CONFIG_SERIAL=y
CONFIG_DEV_LOWCONSOLE=y
CONFIG_SERIAL_REMOVABLE=y
CONFIG_SERIAL_CONSOLE=y
# CONFIG_16550_UART is not set
# CONFIG_UART_SERIALDRIVER is not set
# CONFIG_UART0_SERIALDRIVER is not set
# CONFIG_UART1_SERIALDRIVER is not set
# CONFIG_UART2_SERIALDRIVER is not set
# CONFIG_UART3_SERIALDRIVER is not set
# CONFIG_UART4_SERIALDRIVER is not set
# CONFIG_UART5_SERIALDRIVER is not set
# CONFIG_UART6_SERIALDRIVER is not set
# CONFIG_UART7_SERIALDRIVER is not set
# CONFIG_UART8_SERIALDRIVER is not set
# CONFIG_SCI0_SERIALDRIVER is not set
# CONFIG_SCI1_SERIALDRIVER is not set
# CONFIG_USART0_SERIALDRIVER is not set
# CONFIG_USART1_SERIALDRIVER is not set
CONFIG_USART2_SERIALDRIVER=y
CONFIG_USART3_SERIALDRIVER=y
# CONFIG_USART4_SERIALDRIVER is not set
# CONFIG_USART5_SERIALDRIVER is not set
CONFIG_USART6_SERIALDRIVER=y
# CONFIG_USART7_SERIALDRIVER is not set
# CONFIG_USART8_SERIALDRIVER is not set
# CONFIG_OTHER_UART_SERIALDRIVER is not set
CONFIG_MCU_SERIAL=y
CONFIG_STANDARD_SERIAL=y
CONFIG_SERIAL_NPOLLWAITERS=2
# CONFIG_SERIAL_IFLOWCONTROL is not set
# CONFIG_SERIAL_OFLOWCONTROL is not set
# CONFIG_SERIAL_DMA is not set
CONFIG_ARCH_HAVE_SERIAL_TERMIOS=y
# CONFIG_USART2_SERIAL_CONSOLE is not set
# CONFIG_USART3_SERIAL_CONSOLE is not set
# CONFIG_USART6_SERIAL_CONSOLE is not set
<<<<<<< HEAD
# CONFIG_OTHER_SERIAL_CONSOLE is not set
# CONFIG_NO_SERIAL_CONSOLE is not set
=======
CONFIG_NO_SERIAL_CONSOLE=y
>>>>>>> 7c0a567e

#
# USART2 Configuration
#
CONFIG_USART2_RXBUFSIZE=300
CONFIG_USART2_TXBUFSIZE=300
CONFIG_USART2_BAUD=57600
CONFIG_USART2_BITS=8
CONFIG_USART2_PARITY=0
CONFIG_USART2_2STOP=0
# CONFIG_USART2_IFLOWCONTROL is not set
# CONFIG_USART2_OFLOWCONTROL is not set
# CONFIG_USART2_DMA is not set

#
# USART3 Configuration
#
CONFIG_USART3_RXBUFSIZE=256
CONFIG_USART3_TXBUFSIZE=256
CONFIG_USART3_BAUD=115200
CONFIG_USART3_BITS=8
CONFIG_USART3_PARITY=0
CONFIG_USART3_2STOP=0
# CONFIG_USART3_IFLOWCONTROL is not set
# CONFIG_USART3_OFLOWCONTROL is not set
# CONFIG_USART3_DMA is not set

#
# USART6 Configuration
#
CONFIG_USART6_RXBUFSIZE=128
CONFIG_USART6_TXBUFSIZE=64
CONFIG_USART6_BAUD=57600
CONFIG_USART6_BITS=8
CONFIG_USART6_PARITY=0
CONFIG_USART6_2STOP=0
# CONFIG_USART6_IFLOWCONTROL is not set
# CONFIG_USART6_OFLOWCONTROL is not set
# CONFIG_USART6_DMA is not set
# CONFIG_PSEUDOTERM is not set
CONFIG_USBDEV=y

#
# USB Device Controller Driver Options
#
# CONFIG_USBDEV_ISOCHRONOUS is not set
# CONFIG_USBDEV_DUALSPEED is not set
# CONFIG_USBDEV_SELFPOWERED is not set
CONFIG_USBDEV_BUSPOWERED=y
CONFIG_USBDEV_MAXPOWER=500
# CONFIG_USBDEV_DMA is not set
# CONFIG_ARCH_USBDEV_STALLQUEUE is not set
# CONFIG_USBDEV_TRACE is not set

#
# USB Device Class Driver Options
#
# CONFIG_USBDEV_COMPOSITE is not set
# CONFIG_PL2303 is not set
CONFIG_CDCACM=y
# CONFIG_CDCACM_CONSOLE is not set
CONFIG_CDCACM_EP0MAXPACKET=64
CONFIG_CDCACM_EPINTIN=1
CONFIG_CDCACM_EPINTIN_FSSIZE=64
CONFIG_CDCACM_EPINTIN_HSSIZE=64
CONFIG_CDCACM_EPBULKOUT=3
CONFIG_CDCACM_EPBULKOUT_FSSIZE=64
CONFIG_CDCACM_EPBULKOUT_HSSIZE=512
CONFIG_CDCACM_EPBULKIN=2
CONFIG_CDCACM_EPBULKIN_FSSIZE=64
CONFIG_CDCACM_EPBULKIN_HSSIZE=512
CONFIG_CDCACM_NRDREQS=4
CONFIG_CDCACM_NWRREQS=4
CONFIG_CDCACM_BULKIN_REQLEN=96
CONFIG_CDCACM_RXBUFSIZE=300
CONFIG_CDCACM_TXBUFSIZE=1000
CONFIG_CDCACM_VENDORID=0x26ac
CONFIG_CDCACM_PRODUCTID=0x0016
CONFIG_CDCACM_VENDORSTR="Bitcraze AB"
CONFIG_CDCACM_PRODUCTSTR="PX4 Crazyflie v2.0"
# CONFIG_USBMSC is not set
# CONFIG_USBHOST is not set
# CONFIG_HAVE_USBTRACE is not set
# CONFIG_DRIVERS_WIRELESS is not set
# CONFIG_DRIVERS_CONTACTLESS is not set

#
# System Logging
#
# CONFIG_ARCH_SYSLOG is not set
# CONFIG_RAMLOG is not set
# CONFIG_SYSLOG_INTBUFFER is not set
# CONFIG_SYSLOG_TIMESTAMP is not set
CONFIG_SYSLOG_SERIAL_CONSOLE=y
# CONFIG_SYSLOG_CHAR is not set
CONFIG_SYSLOG_CONSOLE=y
# CONFIG_SYSLOG_NONE is not set
# CONFIG_SYSLOG_FILE is not set
# CONFIG_SYSLOG_CHARDEV is not set

#
# Networking Support
#
# CONFIG_ARCH_HAVE_NET is not set
# CONFIG_ARCH_HAVE_PHY is not set
# CONFIG_NET is not set

#
# Crypto API
#
# CONFIG_CRYPTO is not set

#
# File Systems
#

#
# File system configuration
#
# CONFIG_DISABLE_MOUNTPOINT is not set
# CONFIG_FS_AUTOMOUNTER is not set
# CONFIG_DISABLE_PSEUDOFS_OPERATIONS is not set
CONFIG_FS_READABLE=y
CONFIG_FS_WRITABLE=y
# CONFIG_FS_AIO is not set
# CONFIG_FS_NAMED_SEMAPHORES is not set
CONFIG_FS_MQUEUE_MPATH="/var/mqueue"
# CONFIG_FS_RAMMAP is not set
CONFIG_FS_FAT=y
# CONFIG_FAT_LCNAMES is not set
# CONFIG_FAT_LFN is not set
# CONFIG_FS_FATTIME is not set
# CONFIG_FAT_DMAMEMORY is not set
# CONFIG_FS_NXFFS is not set
CONFIG_FS_ROMFS=y
# CONFIG_FS_TMPFS is not set
# CONFIG_FS_SMARTFS is not set
CONFIG_FS_BINFS=y
CONFIG_FS_PROCFS=y
# CONFIG_FS_PROCFS_REGISTER is not set

#
# Exclude individual procfs entries
#
# CONFIG_FS_PROCFS_EXCLUDE_PROCESS is not set
# CONFIG_FS_PROCFS_EXCLUDE_UPTIME is not set
# CONFIG_FS_PROCFS_EXCLUDE_MOUNTS is not set
# CONFIG_FS_PROCFS_EXCLUDE_MTD is not set
# CONFIG_FS_PROCFS_EXCLUDE_PARTITIONS is not set
# CONFIG_FS_UNIONFS is not set

#
# Graphics Support
#
# CONFIG_NX is not set

#
# Memory Management
#
# CONFIG_MM_SMALL is not set
CONFIG_MM_REGIONS=2
# CONFIG_ARCH_HAVE_HEAP2 is not set
CONFIG_GRAN=y
CONFIG_GRAN_SINGLE=y
CONFIG_GRAN_INTR=y

#
# Audio Support
#
# CONFIG_AUDIO is not set

#
# Wireless Support
#

#
# Binary Loader
#
# CONFIG_BINFMT_DISABLE is not set
# CONFIG_BINFMT_EXEPATH is not set
# CONFIG_NXFLAT is not set
# CONFIG_ELF is not set
CONFIG_BUILTIN=y
# CONFIG_PIC is not set
# CONFIG_SYMTAB_ORDEREDBYNAME is not set

#
# Library Routines
#

#
# Standard C Library Options
#
CONFIG_STDIO_BUFFER_SIZE=32
CONFIG_STDIO_LINEBUFFER=y
CONFIG_NUNGET_CHARS=2
CONFIG_LIB_HOMEDIR="/"
# CONFIG_NOPRINTF_FIELDWIDTH is not set
CONFIG_LIBC_FLOATINGPOINT=y
CONFIG_LIBC_LONG_LONG=y
# CONFIG_LIBC_IOCTL_VARIADIC is not set
CONFIG_LIB_RAND_ORDER=1
# CONFIG_EOL_IS_CR is not set
# CONFIG_EOL_IS_LF is not set
# CONFIG_EOL_IS_BOTH_CRLF is not set
CONFIG_EOL_IS_EITHER_CRLF=y
# CONFIG_LIBC_EXECFUNCS is not set
CONFIG_POSIX_SPAWN_PROXY_STACKSIZE=1024
CONFIG_TASK_SPAWN_DEFAULT_STACKSIZE=2048
CONFIG_LIBC_STRERROR=y
# CONFIG_LIBC_STRERROR_SHORT is not set
# CONFIG_LIBC_PERROR_STDOUT is not set
CONFIG_LIBC_TMPDIR="/tmp"
CONFIG_LIBC_MAX_TMPFILE=32
CONFIG_ARCH_LOWPUTC=y
# CONFIG_LIBC_LOCALTIME is not set
CONFIG_TIME_EXTENDED=y
CONFIG_LIB_SENDFILE_BUFSIZE=512
# CONFIG_ARCH_ROMGETC is not set
CONFIG_ARCH_OPTIMIZED_FUNCTIONS=y
CONFIG_ARCH_MEMCPY=y
# CONFIG_ARCH_MEMCMP is not set
# CONFIG_ARCH_MEMMOVE is not set
# CONFIG_ARCH_MEMSET is not set
# CONFIG_MEMSET_OPTSPEED is not set
# CONFIG_ARCH_STRCHR is not set
# CONFIG_ARCH_STRCMP is not set
# CONFIG_ARCH_STRCPY is not set
# CONFIG_ARCH_STRNCPY is not set
# CONFIG_ARCH_STRLEN is not set
# CONFIG_ARCH_STRNLEN is not set
# CONFIG_ARCH_BZERO is not set
CONFIG_ARCH_HAVE_TLS=y
# CONFIG_TLS is not set
# CONFIG_LIBC_NETDB is not set
# CONFIG_NETDB_HOSTFILE is not set

#
# Non-standard Library Support
#
# CONFIG_LIB_CRC64_FAST is not set
# CONFIG_LIB_KBDCODEC is not set
# CONFIG_LIB_SLCDCODEC is not set
# CONFIG_LIB_HEX2BIN is not set

#
# Basic CXX Support
#
CONFIG_C99_BOOL8=y
CONFIG_HAVE_CXX=y
CONFIG_HAVE_CXXINITIALIZE=y
# CONFIG_CXX_NEWLONG is not set

#
# uClibc++ Standard C++ Library
#
# CONFIG_UCLIBCXX is not set

#
# Application Configuration
#

#
# Built-In Applications
#
CONFIG_BUILTIN_PROXY_STACKSIZE=1024

#
# CAN Utilities
#
# CONFIG_CANUTILS_LIBUAVCAN is not set

#
# Examples
#
# CONFIG_EXAMPLES_CHAT is not set
# CONFIG_EXAMPLES_CONFIGDATA is not set
# CONFIG_EXAMPLES_CPUHOG is not set
# CONFIG_EXAMPLES_CXXTEST is not set
# CONFIG_EXAMPLES_DHCPD is not set
# CONFIG_EXAMPLES_ELF is not set
# CONFIG_EXAMPLES_FSTEST is not set
# CONFIG_EXAMPLES_FTPC is not set
# CONFIG_EXAMPLES_FTPD is not set
# CONFIG_EXAMPLES_HELLO is not set
# CONFIG_EXAMPLES_HELLOXX is not set
# CONFIG_EXAMPLES_HIDKBD is not set
# CONFIG_EXAMPLES_IGMP is not set
# CONFIG_EXAMPLES_JSON is not set
# CONFIG_EXAMPLES_KEYPADTEST is not set
# CONFIG_EXAMPLES_MEDIA is not set
# CONFIG_EXAMPLES_MM is not set
# CONFIG_EXAMPLES_MODBUS is not set
CONFIG_EXAMPLES_MOUNT=y
# CONFIG_EXAMPLES_MOUNT_BLOCKDEVICE is not set
CONFIG_EXAMPLES_MOUNT_NSECTORS=2048
CONFIG_EXAMPLES_MOUNT_SECTORSIZE=512
CONFIG_EXAMPLES_MOUNT_RAMDEVNO=0
# CONFIG_EXAMPLES_MTDPART is not set
# CONFIG_EXAMPLES_NRF24L01TERM is not set
CONFIG_EXAMPLES_NSH=y
# CONFIG_EXAMPLES_NSH_CXXINITIALIZE is not set
# CONFIG_EXAMPLES_NULL is not set
# CONFIG_EXAMPLES_NXFFS is not set
# CONFIG_EXAMPLES_NXHELLO is not set
# CONFIG_EXAMPLES_NXIMAGE is not set
# CONFIG_EXAMPLES_NX is not set
# CONFIG_EXAMPLES_NXLINES is not set
# CONFIG_EXAMPLES_NXTERM is not set
# CONFIG_EXAMPLES_NXTEXT is not set
# CONFIG_EXAMPLES_OSTEST is not set
# CONFIG_EXAMPLES_PCA9635 is not set
# CONFIG_EXAMPLES_PIPE is not set
# CONFIG_EXAMPLES_POSIXSPAWN is not set
# CONFIG_EXAMPLES_PPPD is not set
# CONFIG_EXAMPLES_RFID_READUID is not set
# CONFIG_EXAMPLES_RGBLED is not set
# CONFIG_EXAMPLES_RGMP is not set
# CONFIG_EXAMPLES_ROMFS is not set
# CONFIG_EXAMPLES_SENDMAIL is not set
# CONFIG_EXAMPLES_SERIALBLASTER is not set
# CONFIG_EXAMPLES_SERIALRX is not set
# CONFIG_EXAMPLES_SERLOOP is not set
# CONFIG_EXAMPLES_SLCD is not set
# CONFIG_EXAMPLES_SMART is not set
# CONFIG_EXAMPLES_SMART_TEST is not set
# CONFIG_EXAMPLES_SMP is not set
# CONFIG_EXAMPLES_TCPECHO is not set
# CONFIG_EXAMPLES_TELNETD is not set
# CONFIG_EXAMPLES_THTTPD is not set
# CONFIG_EXAMPLES_TIFF is not set
# CONFIG_EXAMPLES_TOUCHSCREEN is not set
# CONFIG_EXAMPLES_UNIONFS is not set
# CONFIG_EXAMPLES_USBSERIAL is not set
# CONFIG_EXAMPLES_USBTERM is not set
# CONFIG_EXAMPLES_WATCHDOG is not set
# CONFIG_EXAMPLES_WEBSERVER is not set

#
# File System Utilities
#
# CONFIG_FSUTILS_FLASH_ERASEALL is not set
# CONFIG_FSUTILS_INIFILE is not set
# CONFIG_FSUTILS_PASSWD is not set

#
# GPS Utilities
#
# CONFIG_GPSUTILS_MINMEA_LIB is not set

#
# Graphics Support
#
# CONFIG_TIFF is not set
# CONFIG_GRAPHICS_TRAVELER is not set

#
# Interpreters
#
# CONFIG_INTERPRETERS_BAS is not set
# CONFIG_INTERPRETERS_FICL is not set
# CONFIG_INTERPRETERS_MICROPYTHON is not set
# CONFIG_INTERPRETERS_MINIBASIC is not set
# CONFIG_INTERPRETERS_PCODE is not set

#
# FreeModBus
#
# CONFIG_MODBUS is not set

#
# Network Utilities
#
# CONFIG_NETUTILS_CHAT is not set
# CONFIG_NETUTILS_CODECS is not set
# CONFIG_NETUTILS_ESP8266 is not set
# CONFIG_NETUTILS_FTPC is not set
# CONFIG_NETUTILS_JSON is not set
# CONFIG_NETUTILS_SMTP is not set
# CONFIG_NETUTILS_THTTPD is not set

#
# NSH Library
#
CONFIG_NSH_LIBRARY=y
# CONFIG_NSH_MOTD is not set

#
# Command Line Configuration
#
CONFIG_NSH_READLINE=y
# CONFIG_NSH_CLE is not set
CONFIG_NSH_LINELEN=128
# CONFIG_NSH_DISABLE_SEMICOLON is not set
CONFIG_NSH_CMDPARMS=y
CONFIG_NSH_MAXARGUMENTS=12
CONFIG_NSH_ARGCAT=y
CONFIG_NSH_NESTDEPTH=8
# CONFIG_NSH_DISABLEBG is not set
CONFIG_NSH_BUILTIN_APPS=y

#
# Disable Individual commands
#
CONFIG_NSH_DISABLE_ADDROUTE=y
CONFIG_NSH_DISABLE_BASENAME=y
# CONFIG_NSH_DISABLE_CAT is not set
# CONFIG_NSH_DISABLE_CD is not set
# CONFIG_NSH_DISABLE_CP is not set
CONFIG_NSH_DISABLE_CMP=y
# CONFIG_NSH_DISABLE_DATE is not set
CONFIG_NSH_DISABLE_DD=y
CONFIG_NSH_DISABLE_DF=y
CONFIG_NSH_DISABLE_DELROUTE=y
CONFIG_NSH_DISABLE_DIRNAME=y
# CONFIG_NSH_DISABLE_ECHO is not set
# CONFIG_NSH_DISABLE_EXEC is not set
# CONFIG_NSH_DISABLE_EXIT is not set
# CONFIG_NSH_DISABLE_FREE is not set
# CONFIG_NSH_DISABLE_GET is not set
# CONFIG_NSH_DISABLE_HELP is not set
CONFIG_NSH_DISABLE_HEXDUMP=y
CONFIG_NSH_DISABLE_IFCONFIG=y
CONFIG_NSH_DISABLE_IFUPDOWN=y
# CONFIG_NSH_DISABLE_KILL is not set
CONFIG_NSH_DISABLE_LOSETUP=y
CONFIG_NSH_DISABLE_LOSMART=y
# CONFIG_NSH_DISABLE_LS is not set
CONFIG_NSH_DISABLE_MB=y
# CONFIG_NSH_DISABLE_MKDIR is not set
# CONFIG_NSH_DISABLE_MKFATFS is not set
CONFIG_NSH_DISABLE_MKFIFO=y
CONFIG_NSH_DISABLE_MKRD=y
CONFIG_NSH_DISABLE_MH=y
# CONFIG_NSH_DISABLE_MOUNT is not set
# CONFIG_NSH_DISABLE_MV is not set
# CONFIG_NSH_DISABLE_MW is not set
# CONFIG_NSH_DISABLE_PS is not set
CONFIG_NSH_DISABLE_PSSTACKUSAGE=y
CONFIG_NSH_DISABLE_PUT=y
# CONFIG_NSH_DISABLE_PWD is not set
CONFIG_NSH_DISABLE_REBOOT=y
# CONFIG_NSH_DISABLE_RM is not set
# CONFIG_NSH_DISABLE_RMDIR is not set
# CONFIG_NSH_DISABLE_SET is not set
# CONFIG_NSH_DISABLE_SH is not set
CONFIG_NSH_DISABLE_SHUTDOWN=y
# CONFIG_NSH_DISABLE_SLEEP is not set
# CONFIG_NSH_DISABLE_TIME is not set
# CONFIG_NSH_DISABLE_TEST is not set
# CONFIG_NSH_DISABLE_UMOUNT is not set
CONFIG_NSH_DISABLE_UNAME=y
# CONFIG_NSH_DISABLE_UNSET is not set
# CONFIG_NSH_DISABLE_USLEEP is not set
CONFIG_NSH_DISABLE_WGET=y
CONFIG_NSH_DISABLE_XD=y
CONFIG_NSH_MMCSDMINOR=0

#
# Configure Command Options
#
CONFIG_NSH_CODECS_BUFSIZE=128
CONFIG_NSH_PROC_MOUNTPOINT="/proc"
CONFIG_NSH_FILEIOSIZE=512
CONFIG_NSH_STRERROR=y

#
# Scripting Support
#
# CONFIG_NSH_DISABLESCRIPT is not set
# CONFIG_NSH_DISABLE_ITEF is not set
# CONFIG_NSH_DISABLE_LOOPS is not set
CONFIG_NSH_ROMFSETC=y
# CONFIG_NSH_ROMFSRC is not set
CONFIG_NSH_ROMFSMOUNTPT="/etc"
CONFIG_NSH_INITSCRIPT="init.d/rcS"
CONFIG_NSH_ROMFSDEVNO=0
CONFIG_NSH_ROMFSSECTSIZE=128
# CONFIG_NSH_DEFAULTROMFS is not set
CONFIG_NSH_ARCHROMFS=y
# CONFIG_NSH_CUSTOMROMFS is not set
CONFIG_NSH_FATDEVNO=0
CONFIG_NSH_FATSECTSIZE=512
CONFIG_NSH_FATNSECTORS=1024
CONFIG_NSH_FATMOUNTPT="/tmp"

#
# Console Configuration
#
CONFIG_NSH_CONSOLE=y
# CONFIG_NSH_USBCONSOLE is not set
# CONFIG_NSH_ALTCONDEV is not set
CONFIG_NSH_ARCHINIT=y
# CONFIG_NSH_LOGIN is not set
# CONFIG_NSH_CONSOLE_LOGIN is not set

#
# NxWidgets/NxWM
#

#
# Platform-specific Support
#
# CONFIG_PLATFORM_CONFIGDATA is not set

#
# System Libraries and NSH Add-Ons
#
CONFIG_SYSTEM_CDCACM=y
CONFIG_SYSTEM_CDCACM_DEVMINOR=0
# CONFIG_SYSTEM_CLE is not set
# CONFIG_SYSTEM_CUTERM is not set
# CONFIG_SYSTEM_FLASH_ERASEALL is not set
# CONFIG_SYSTEM_FREE is not set
# CONFIG_SYSTEM_HEX2BIN is not set
# CONFIG_SYSTEM_HEXED is not set
# CONFIG_SYSTEM_I2CTOOL is not set
# CONFIG_SYSTEM_INSTALL is not set
# CONFIG_SYSTEM_RAMTEST is not set
CONFIG_READLINE_HAVE_EXTMATCH=y
CONFIG_SYSTEM_READLINE=y
CONFIG_READLINE_ECHO=y
# CONFIG_READLINE_TABCOMPLETION is not set
# CONFIG_READLINE_CMD_HISTORY is not set
# CONFIG_SYSTEM_STACKMONITOR is not set
# CONFIG_SYSTEM_SUDOKU is not set
# CONFIG_SYSTEM_SYSTEM is not set
# CONFIG_SYSTEM_TEE is not set
# CONFIG_SYSTEM_UBLOXMODEM is not set
# CONFIG_SYSTEM_VI is not set
# CONFIG_SYSTEM_ZMODEM is not set<|MERGE_RESOLUTION|>--- conflicted
+++ resolved
@@ -897,12 +897,8 @@
 # CONFIG_USART2_SERIAL_CONSOLE is not set
 # CONFIG_USART3_SERIAL_CONSOLE is not set
 # CONFIG_USART6_SERIAL_CONSOLE is not set
-<<<<<<< HEAD
 # CONFIG_OTHER_SERIAL_CONSOLE is not set
-# CONFIG_NO_SERIAL_CONSOLE is not set
-=======
 CONFIG_NO_SERIAL_CONSOLE=y
->>>>>>> 7c0a567e
 
 #
 # USART2 Configuration
