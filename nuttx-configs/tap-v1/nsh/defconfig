#
# Automatically generated file; DO NOT EDIT.
# Nuttx/ Configuration
#

#
# Build Setup
#
# CONFIG_EXPERIMENTAL is not set
<<<<<<< HEAD
# CONFIG_DEFAULT_SMALL is not set
CONFIG_HOST_LINUX=y
# CONFIG_HOST_OSX is not set
=======
# CONFIG_HOST_LINUX is not set
CONFIG_HOST_OSX=y
>>>>>>> ebce93f3
# CONFIG_HOST_WINDOWS is not set
# CONFIG_HOST_OTHER is not set

#
# Build Configuration
#
CONFIG_APPS_DIR="../apps"
CONFIG_BUILD_FLAT=y
# CONFIG_BUILD_2PASS is not set

#
# Binary Output Formats
#
# CONFIG_RRLOAD_BINARY is not set
# CONFIG_INTELHEX_BINARY is not set
# CONFIG_MOTOROLA_SREC is not set
CONFIG_RAW_BINARY=y
# CONFIG_UBOOT_UIMAGE is not set

#
# Customize Header Files
#
# CONFIG_ARCH_STDINT_H is not set
# CONFIG_ARCH_STDBOOL_H is not set
CONFIG_ARCH_MATH_H=y
# CONFIG_ARCH_FLOAT_H is not set
# CONFIG_ARCH_STDARG_H is not set
# CONFIG_ARCH_DEBUG_H is not set

#
# Debug Options
#
<<<<<<< HEAD
CONFIG_DEBUG_ALERT=y
# CONFIG_DEBUG_FEATURES is not set
CONFIG_ARCH_HAVE_STACKCHECK=y
CONFIG_STACK_COLORATION=y
CONFIG_ARCH_HAVE_HEAPCHECK=y
# CONFIG_HEAP_COLORATION is not set
=======
CONFIG_DEBUG=n
CONFIG_DEBUG_VERBOSE=n
>>>>>>> ebce93f3
CONFIG_DEBUG_SYMBOLS=y
CONFIG_ARCH_HAVE_CUSTOMOPT=y
CONFIG_DEBUG_NOOPT=y
# CONFIG_DEBUG_CUSTOMOPT is not set
# CONFIG_DEBUG_FULLOPT is not set

#
# System Type
#
CONFIG_ARCH_ARM=y
# CONFIG_ARCH_AVR is not set
# CONFIG_ARCH_HC is not set
# CONFIG_ARCH_MIPS is not set
# CONFIG_ARCH_RGMP is not set
# CONFIG_ARCH_SH is not set
# CONFIG_ARCH_SIM is not set
# CONFIG_ARCH_X86 is not set
# CONFIG_ARCH_Z16 is not set
# CONFIG_ARCH_Z80 is not set
CONFIG_ARCH="arm"

#
# ARM Options
#
# CONFIG_ARCH_CHIP_A1X is not set
# CONFIG_ARCH_CHIP_C5471 is not set
# CONFIG_ARCH_CHIP_CALYPSO is not set
# CONFIG_ARCH_CHIP_DM320 is not set
# CONFIG_ARCH_CHIP_EFM32 is not set
# CONFIG_ARCH_CHIP_IMX1 is not set
# CONFIG_ARCH_CHIP_IMX6 is not set
# CONFIG_ARCH_CHIP_KINETIS is not set
# CONFIG_ARCH_CHIP_KL is not set
# CONFIG_ARCH_CHIP_LM is not set
# CONFIG_ARCH_CHIP_TIVA is not set
# CONFIG_ARCH_CHIP_LPC11XX is not set
# CONFIG_ARCH_CHIP_LPC17XX is not set
# CONFIG_ARCH_CHIP_LPC214X is not set
# CONFIG_ARCH_CHIP_LPC2378 is not set
# CONFIG_ARCH_CHIP_LPC31XX is not set
# CONFIG_ARCH_CHIP_LPC43XX is not set
# CONFIG_ARCH_CHIP_NUC1XX is not set
# CONFIG_ARCH_CHIP_SAMA5 is not set
# CONFIG_ARCH_CHIP_SAMD is not set
# CONFIG_ARCH_CHIP_SAML is not set
# CONFIG_ARCH_CHIP_SAM34 is not set
# CONFIG_ARCH_CHIP_SAMV7 is not set
CONFIG_ARCH_CHIP_STM32=y
# CONFIG_ARCH_CHIP_STM32F7 is not set
# CONFIG_ARCH_CHIP_STM32L4 is not set
# CONFIG_ARCH_CHIP_STR71X is not set
# CONFIG_ARCH_CHIP_TMS570 is not set
# CONFIG_ARCH_CHIP_MOXART is not set
# CONFIG_ARCH_ARM7TDMI is not set
# CONFIG_ARCH_ARM926EJS is not set
# CONFIG_ARCH_ARM920T is not set
# CONFIG_ARCH_CORTEXM0 is not set
# CONFIG_ARCH_CORTEXM3 is not set
CONFIG_ARCH_CORTEXM4=y
# CONFIG_ARCH_CORTEXM7 is not set
# CONFIG_ARCH_CORTEXA5 is not set
# CONFIG_ARCH_CORTEXA8 is not set
# CONFIG_ARCH_CORTEXA9 is not set
# CONFIG_ARCH_CORTEXR4 is not set
# CONFIG_ARCH_CORTEXR4F is not set
# CONFIG_ARCH_CORTEXR5 is not set
# CONFIG_ARCH_CORTEX5F is not set
# CONFIG_ARCH_CORTEXR7 is not set
# CONFIG_ARCH_CORTEXR7F is not set
CONFIG_ARCH_FAMILY="armv7-m"
CONFIG_ARCH_CHIP="stm32"
# CONFIG_ARM_TOOLCHAIN_IAR is not set
CONFIG_ARM_TOOLCHAIN_GNU=y
CONFIG_ARMV7M_USEBASEPRI=y
CONFIG_ARCH_HAVE_CMNVECTOR=y
CONFIG_ARMV7M_CMNVECTOR=y
# CONFIG_ARMV7M_LAZYFPU is not set
CONFIG_ARCH_HAVE_FPU=y
# CONFIG_ARCH_HAVE_DPFPU is not set
CONFIG_ARCH_FPU=y
# CONFIG_ARCH_HAVE_TRUSTZONE is not set
CONFIG_ARM_HAVE_MPU_UNIFIED=y
# CONFIG_ARM_MPU is not set

#
# ARMV7M Configuration Options
#
# CONFIG_ARMV7M_HAVE_ICACHE is not set
# CONFIG_ARMV7M_HAVE_DCACHE is not set
# CONFIG_ARMV7M_HAVE_ITCM is not set
# CONFIG_ARMV7M_HAVE_DTCM is not set
# CONFIG_ARMV7M_TOOLCHAIN_IARL is not set
# CONFIG_ARMV7M_TOOLCHAIN_BUILDROOT is not set
# CONFIG_ARMV7M_TOOLCHAIN_CODEREDL is not set
# CONFIG_ARMV7M_TOOLCHAIN_CODESOURCERYL is not set
<<<<<<< HEAD
CONFIG_ARMV7M_TOOLCHAIN_GNU_EABIL=y
CONFIG_ARMV7M_HAVE_STACKCHECK=y
# CONFIG_ARMV7M_STACKCHECK is not set
# CONFIG_ARMV7M_ITMSYSLOG is not set
=======
CONFIG_ARMV7M_TOOLCHAIN_GNU_EABI=y
CONFIG_ARMV7M_STACKCHECK=n
>>>>>>> ebce93f3
CONFIG_SERIAL_TERMIOS=y

#
# STM32 Configuration Options
#
# CONFIG_ARCH_CHIP_STM32L151C6 is not set
# CONFIG_ARCH_CHIP_STM32L151C8 is not set
# CONFIG_ARCH_CHIP_STM32L151CB is not set
# CONFIG_ARCH_CHIP_STM32L151R6 is not set
# CONFIG_ARCH_CHIP_STM32L151R8 is not set
# CONFIG_ARCH_CHIP_STM32L151RB is not set
# CONFIG_ARCH_CHIP_STM32L151V6 is not set
# CONFIG_ARCH_CHIP_STM32L151V8 is not set
# CONFIG_ARCH_CHIP_STM32L151VB is not set
# CONFIG_ARCH_CHIP_STM32L152C6 is not set
# CONFIG_ARCH_CHIP_STM32L152C8 is not set
# CONFIG_ARCH_CHIP_STM32L152CB is not set
# CONFIG_ARCH_CHIP_STM32L152R6 is not set
# CONFIG_ARCH_CHIP_STM32L152R8 is not set
# CONFIG_ARCH_CHIP_STM32L152RB is not set
# CONFIG_ARCH_CHIP_STM32L152V6 is not set
# CONFIG_ARCH_CHIP_STM32L152V8 is not set
# CONFIG_ARCH_CHIP_STM32L152VB is not set
# CONFIG_ARCH_CHIP_STM32L162ZD is not set
# CONFIG_ARCH_CHIP_STM32L162VE is not set
# CONFIG_ARCH_CHIP_STM32F100C8 is not set
# CONFIG_ARCH_CHIP_STM32F100CB is not set
# CONFIG_ARCH_CHIP_STM32F100R8 is not set
# CONFIG_ARCH_CHIP_STM32F100RB is not set
# CONFIG_ARCH_CHIP_STM32F100RC is not set
# CONFIG_ARCH_CHIP_STM32F100RD is not set
# CONFIG_ARCH_CHIP_STM32F100RE is not set
# CONFIG_ARCH_CHIP_STM32F100V8 is not set
# CONFIG_ARCH_CHIP_STM32F100VB is not set
# CONFIG_ARCH_CHIP_STM32F100VC is not set
# CONFIG_ARCH_CHIP_STM32F100VD is not set
# CONFIG_ARCH_CHIP_STM32F100VE is not set
# CONFIG_ARCH_CHIP_STM32F102CB is not set
# CONFIG_ARCH_CHIP_STM32F103T8 is not set
# CONFIG_ARCH_CHIP_STM32F103TB is not set
# CONFIG_ARCH_CHIP_STM32F103C4 is not set
# CONFIG_ARCH_CHIP_STM32F103C8 is not set
# CONFIG_ARCH_CHIP_STM32F103CB is not set
# CONFIG_ARCH_CHIP_STM32F103R8 is not set
# CONFIG_ARCH_CHIP_STM32F103RB is not set
# CONFIG_ARCH_CHIP_STM32F103RC is not set
# CONFIG_ARCH_CHIP_STM32F103RD is not set
# CONFIG_ARCH_CHIP_STM32F103RE is not set
# CONFIG_ARCH_CHIP_STM32F103RG is not set
# CONFIG_ARCH_CHIP_STM32F103V8 is not set
# CONFIG_ARCH_CHIP_STM32F103VB is not set
# CONFIG_ARCH_CHIP_STM32F103VC is not set
# CONFIG_ARCH_CHIP_STM32F103VE is not set
# CONFIG_ARCH_CHIP_STM32F103ZE is not set
# CONFIG_ARCH_CHIP_STM32F105VB is not set
# CONFIG_ARCH_CHIP_STM32F105RB is not set
# CONFIG_ARCH_CHIP_STM32F107VC is not set
# CONFIG_ARCH_CHIP_STM32F205RG is not set
# CONFIG_ARCH_CHIP_STM32F207IG is not set
# CONFIG_ARCH_CHIP_STM32F207ZE is not set
# CONFIG_ARCH_CHIP_STM32F302K6 is not set
# CONFIG_ARCH_CHIP_STM32F302K8 is not set
# CONFIG_ARCH_CHIP_STM32F302CB is not set
# CONFIG_ARCH_CHIP_STM32F302CC is not set
# CONFIG_ARCH_CHIP_STM32F302RB is not set
# CONFIG_ARCH_CHIP_STM32F302RC is not set
# CONFIG_ARCH_CHIP_STM32F302VB is not set
# CONFIG_ARCH_CHIP_STM32F302VC is not set
# CONFIG_ARCH_CHIP_STM32F303K6 is not set
# CONFIG_ARCH_CHIP_STM32F303K8 is not set
# CONFIG_ARCH_CHIP_STM32F303C6 is not set
# CONFIG_ARCH_CHIP_STM32F303C8 is not set
# CONFIG_ARCH_CHIP_STM32F303CB is not set
# CONFIG_ARCH_CHIP_STM32F303CC is not set
# CONFIG_ARCH_CHIP_STM32F303RB is not set
# CONFIG_ARCH_CHIP_STM32F303RC is not set
# CONFIG_ARCH_CHIP_STM32F303RD is not set
# CONFIG_ARCH_CHIP_STM32F303RE is not set
# CONFIG_ARCH_CHIP_STM32F303VB is not set
# CONFIG_ARCH_CHIP_STM32F303VC is not set
# CONFIG_ARCH_CHIP_STM32F372C8 is not set
# CONFIG_ARCH_CHIP_STM32F372R8 is not set
# CONFIG_ARCH_CHIP_STM32F372V8 is not set
# CONFIG_ARCH_CHIP_STM32F372CB is not set
# CONFIG_ARCH_CHIP_STM32F372RB is not set
# CONFIG_ARCH_CHIP_STM32F372VB is not set
# CONFIG_ARCH_CHIP_STM32F372CC is not set
# CONFIG_ARCH_CHIP_STM32F372RC is not set
# CONFIG_ARCH_CHIP_STM32F372VC is not set
# CONFIG_ARCH_CHIP_STM32F373C8 is not set
# CONFIG_ARCH_CHIP_STM32F373R8 is not set
# CONFIG_ARCH_CHIP_STM32F373V8 is not set
# CONFIG_ARCH_CHIP_STM32F373CB is not set
# CONFIG_ARCH_CHIP_STM32F373RB is not set
# CONFIG_ARCH_CHIP_STM32F373VB is not set
# CONFIG_ARCH_CHIP_STM32F373CC is not set
# CONFIG_ARCH_CHIP_STM32F373RC is not set
# CONFIG_ARCH_CHIP_STM32F373VC is not set
# CONFIG_ARCH_CHIP_STM32F401RE is not set
# CONFIG_ARCH_CHIP_STM32F411RE is not set
# CONFIG_ARCH_CHIP_STM32F411VE is not set
CONFIG_ARCH_CHIP_STM32F405RG=y
# CONFIG_ARCH_CHIP_STM32F405VG is not set
# CONFIG_ARCH_CHIP_STM32F405ZG is not set
# CONFIG_ARCH_CHIP_STM32F407VE is not set
# CONFIG_ARCH_CHIP_STM32F407VG is not set
# CONFIG_ARCH_CHIP_STM32F407ZE is not set
# CONFIG_ARCH_CHIP_STM32F407ZG is not set
# CONFIG_ARCH_CHIP_STM32F407IE is not set
# CONFIG_ARCH_CHIP_STM32F407IG is not set
# CONFIG_ARCH_CHIP_STM32F427V is not set
# CONFIG_ARCH_CHIP_STM32F427Z is not set
# CONFIG_ARCH_CHIP_STM32F427I is not set
# CONFIG_ARCH_CHIP_STM32F429V is not set
# CONFIG_ARCH_CHIP_STM32F429Z is not set
# CONFIG_ARCH_CHIP_STM32F429I is not set
# CONFIG_ARCH_CHIP_STM32F429B is not set
# CONFIG_ARCH_CHIP_STM32F429N is not set
# CONFIG_ARCH_CHIP_STM32F446M is not set
# CONFIG_ARCH_CHIP_STM32F446R is not set
# CONFIG_ARCH_CHIP_STM32F446V is not set
# CONFIG_ARCH_CHIP_STM32F446Z is not set
# CONFIG_ARCH_CHIP_STM32F469A is not set
# CONFIG_ARCH_CHIP_STM32F469I is not set
# CONFIG_ARCH_CHIP_STM32F469B is not set
# CONFIG_ARCH_CHIP_STM32F469N is not set
CONFIG_STM32_FLASH_CONFIG_DEFAULT=y
# CONFIG_STM32_FLASH_CONFIG_4 is not set
# CONFIG_STM32_FLASH_CONFIG_6 is not set
# CONFIG_STM32_FLASH_CONFIG_8 is not set
# CONFIG_STM32_FLASH_CONFIG_B is not set
# CONFIG_STM32_FLASH_CONFIG_C is not set
# CONFIG_STM32_FLASH_CONFIG_D is not set
# CONFIG_STM32_FLASH_CONFIG_E is not set
# CONFIG_STM32_FLASH_CONFIG_F is not set
# CONFIG_STM32_FLASH_CONFIG_G is not set
# CONFIG_STM32_FLASH_CONFIG_I is not set
# CONFIG_STM32_STM32L15XX is not set
# CONFIG_STM32_ENERGYLITE is not set
# CONFIG_STM32_STM32F10XX is not set
# CONFIG_STM32_VALUELINE is not set
# CONFIG_STM32_CONNECTIVITYLINE is not set
# CONFIG_STM32_PERFORMANCELINE is not set
# CONFIG_STM32_USBACCESSLINE is not set
# CONFIG_STM32_HIGHDENSITY is not set
# CONFIG_STM32_MEDIUMDENSITY is not set
# CONFIG_STM32_LOWDENSITY is not set
# CONFIG_STM32_STM32F20XX is not set
# CONFIG_STM32_STM32F205 is not set
# CONFIG_STM32_STM32F207 is not set
# CONFIG_STM32_STM32F30XX is not set
# CONFIG_STM32_STM32F302 is not set
# CONFIG_STM32_STM32F303 is not set
# CONFIG_STM32_STM32F37XX is not set
CONFIG_STM32_STM32F40XX=y
# CONFIG_STM32_STM32F401 is not set
# CONFIG_STM32_STM32F411 is not set
CONFIG_STM32_STM32F405=y
# CONFIG_STM32_STM32F407 is not set
# CONFIG_STM32_STM32F427 is not set
# CONFIG_STM32_STM32F429 is not set
# CONFIG_STM32_STM32F446 is not set
# CONFIG_STM32_STM32F469 is not set
# CONFIG_STM32_DFU is not set

#
# STM32 Peripheral Support
#
CONFIG_STM32_HAVE_CCM=y
# CONFIG_STM32_HAVE_USBDEV is not set
CONFIG_STM32_HAVE_OTGFS=y
CONFIG_STM32_HAVE_FSMC=y
# CONFIG_STM32_HAVE_LTDC is not set
CONFIG_STM32_HAVE_USART3=y
CONFIG_STM32_HAVE_UART4=y
CONFIG_STM32_HAVE_UART5=y
CONFIG_STM32_HAVE_USART6=y
# CONFIG_STM32_HAVE_UART7 is not set
# CONFIG_STM32_HAVE_UART8 is not set
CONFIG_STM32_HAVE_TIM1=y
# CONFIG_STM32_HAVE_TIM2 is not set
CONFIG_STM32_HAVE_TIM3=y
CONFIG_STM32_HAVE_TIM4=y
CONFIG_STM32_HAVE_TIM5=y
CONFIG_STM32_HAVE_TIM6=y
CONFIG_STM32_HAVE_TIM7=y
CONFIG_STM32_HAVE_TIM8=y
CONFIG_STM32_HAVE_TIM9=y
CONFIG_STM32_HAVE_TIM10=y
CONFIG_STM32_HAVE_TIM11=y
CONFIG_STM32_HAVE_TIM12=y
CONFIG_STM32_HAVE_TIM13=y
CONFIG_STM32_HAVE_TIM14=y
# CONFIG_STM32_HAVE_TIM15 is not set
# CONFIG_STM32_HAVE_TIM16 is not set
# CONFIG_STM32_HAVE_TIM17 is not set
CONFIG_STM32_HAVE_ADC2=y
CONFIG_STM32_HAVE_ADC3=y
# CONFIG_STM32_HAVE_ADC4 is not set
CONFIG_STM32_HAVE_ADC1_DMA=y
# CONFIG_STM32_HAVE_ADC2_DMA is not set
# CONFIG_STM32_HAVE_ADC3_DMA is not set
# CONFIG_STM32_HAVE_ADC4_DMA is not set
CONFIG_STM32_HAVE_CAN1=y
CONFIG_STM32_HAVE_CAN2=y
CONFIG_STM32_HAVE_DAC1=y
CONFIG_STM32_HAVE_DAC2=y
CONFIG_STM32_HAVE_RNG=y
# CONFIG_STM32_HAVE_ETHMAC is not set
CONFIG_STM32_HAVE_I2C2=y
CONFIG_STM32_HAVE_I2C3=y
CONFIG_STM32_HAVE_SPI2=y
CONFIG_STM32_HAVE_SPI3=y
# CONFIG_STM32_HAVE_SPI4 is not set
# CONFIG_STM32_HAVE_SPI5 is not set
# CONFIG_STM32_HAVE_SPI6 is not set
# CONFIG_STM32_HAVE_SAIPLL is not set
# CONFIG_STM32_HAVE_I2SPLL is not set
CONFIG_STM32_ADC1=y
# CONFIG_STM32_ADC2 is not set
# CONFIG_STM32_ADC3 is not set
CONFIG_STM32_BKPSRAM=y
# CONFIG_STM32_CAN1 is not set
# CONFIG_STM32_CAN2 is not set
CONFIG_STM32_CCMDATARAM=y
# CONFIG_STM32_CRC is not set
# CONFIG_STM32_CRYP is not set
CONFIG_STM32_DMA1=y
CONFIG_STM32_DMA2=y
# CONFIG_STM32_DAC1 is not set
# CONFIG_STM32_DAC2 is not set
# CONFIG_STM32_DCMI is not set
# CONFIG_STM32_FSMC is not set
# CONFIG_STM32_HASH is not set
CONFIG_STM32_I2C1=y
CONFIG_STM32_I2C2=y
CONFIG_STM32_I2C3=y
CONFIG_STM32_OTGFS=y
# CONFIG_STM32_OTGHS is not set
CONFIG_STM32_PWR=y
# CONFIG_STM32_RNG is not set
# CONFIG_STM32_SDIO is not set
# CONFIG_STM32_SPI1 is not set
CONFIG_STM32_SPI2=y
# CONFIG_STM32_SPI3 is not set
CONFIG_STM32_SYSCFG=y
# CONFIG_STM32_TIM1 is not set
# CONFIG_STM32_TIM2 is not set
# CONFIG_STM32_TIM3 is not set
CONFIG_STM32_TIM4=y
CONFIG_STM32_TIM5=y
CONFIG_STM32_TIM6=y
CONFIG_STM32_TIM7=y
# CONFIG_STM32_TIM8 is not set
CONFIG_STM32_TIM9=y
CONFIG_STM32_TIM10=y
CONFIG_STM32_TIM11=y
CONFIG_STM32_TIM12=y
CONFIG_STM32_TIM13=y
CONFIG_STM32_TIM14=y
CONFIG_STM32_USART1=y
CONFIG_STM32_USART2=y
CONFIG_STM32_USART3=y
CONFIG_STM32_UART4=y
CONFIG_STM32_UART5=y
CONFIG_STM32_USART6=y
# CONFIG_STM32_IWDG is not set
CONFIG_STM32_WWDG=y
CONFIG_STM32_ADC=y
CONFIG_STM32_SPI=y
CONFIG_STM32_I2C=y
# CONFIG_STM32_NOEXT_VECTORS is not set

#
# Alternate Pin Mapping
#
CONFIG_STM32_FLASH_PREFETCH=y
# CONFIG_STM32_JTAG_DISABLE is not set
# CONFIG_STM32_JTAG_FULL_ENABLE is not set
# CONFIG_STM32_JTAG_NOJNTRST_ENABLE is not set
CONFIG_STM32_JTAG_SW_ENABLE=y
CONFIG_STM32_DISABLE_IDLE_SLEEP_DURING_DEBUG=y
# CONFIG_STM32_FORCEPOWER is not set
# CONFIG_ARCH_BOARD_STM32_CUSTOM_CLOCKCONFIG is not set
# CONFIG_STM32_CCMEXCLUDE is not set
# CONFIG_STM32_CCM_PROCFS is not set
CONFIG_STM32_DMACAPABLE=y

#
# Timer Configuration
#
# CONFIG_STM32_TIM4_PWM is not set
# CONFIG_STM32_TIM5_PWM is not set
# CONFIG_STM32_TIM9_PWM is not set
# CONFIG_STM32_TIM10_PWM is not set
# CONFIG_STM32_TIM11_PWM is not set
# CONFIG_STM32_TIM12_PWM is not set
# CONFIG_STM32_TIM13_PWM is not set
# CONFIG_STM32_TIM14_PWM is not set
# CONFIG_STM32_TIM4_ADC is not set
# CONFIG_STM32_TIM5_ADC is not set
# CONFIG_STM32_TIM1_CAP is not set
# CONFIG_STM32_TIM3_CAP is not set
# CONFIG_STM32_TIM4_CAP is not set
# CONFIG_STM32_TIM5_CAP is not set
# CONFIG_STM32_TIM8_CAP is not set
# CONFIG_STM32_TIM9_CAP is not set
# CONFIG_STM32_TIM10_CAP is not set
# CONFIG_STM32_TIM11_CAP is not set
# CONFIG_STM32_TIM12_CAP is not set
# CONFIG_STM32_TIM13_CAP is not set
# CONFIG_STM32_TIM14_CAP is not set

#
# ADC Configuration
#
# CONFIG_STM32_ADC1_DMA is not set
CONFIG_STM32_USART=y
CONFIG_STM32_SERIALDRIVER=y

#
# U[S]ART Configuration
#
<<<<<<< HEAD

#
# U[S]ART Device Configuration
#
CONFIG_STM32_USART1_SERIALDRIVER=y
# CONFIG_STM32_USART1_1WIREDRIVER is not set
=======
# Hot fix for lost data
CONFIG_STM32_RXDMA_BUFFER_SIZE_OVERRIDE=256
>>>>>>> ebce93f3
# CONFIG_USART1_RS485 is not set
CONFIG_USART1_RXDMA=y
CONFIG_STM32_USART2_SERIALDRIVER=y
# CONFIG_STM32_USART2_1WIREDRIVER is not set
# CONFIG_USART2_RS485 is not set
CONFIG_USART2_RXDMA=y
CONFIG_STM32_USART3_SERIALDRIVER=y
# CONFIG_STM32_USART3_1WIREDRIVER is not set
# CONFIG_USART3_RS485 is not set
CONFIG_USART3_RXDMA=y
CONFIG_STM32_UART4_SERIALDRIVER=y
# CONFIG_STM32_UART4_1WIREDRIVER is not set
# CONFIG_UART4_RS485 is not set
CONFIG_UART4_RXDMA=y
CONFIG_STM32_UART5_SERIALDRIVER=y
# CONFIG_STM32_UART5_1WIREDRIVER is not set
# CONFIG_UART5_RS485 is not set
CONFIG_UART5_RXDMA=y
CONFIG_STM32_USART6_SERIALDRIVER=y
# CONFIG_STM32_USART6_1WIREDRIVER is not set
# CONFIG_USART6_RS485 is not set
CONFIG_USART6_RXDMA=y

#
# Serial Driver Configuration
#
CONFIG_SERIAL_DISABLE_REORDERING=y
CONFIG_STM32_FLOWCONTROL_BROKEN=y
CONFIG_STM32_USART_BREAKS=y
CONFIG_STM32_SERIALBRK_BSDCOMPAT=y
# CONFIG_STM32_USART_SINGLEWIRE is not set

#
# SPI Configuration
#
# CONFIG_STM32_SPI_INTERRUPTS is not set
# CONFIG_STM32_SPI_DMA is not set

#
# I2C Configuration
#
# CONFIG_STM32_I2C_ALT is not set
# CONFIG_STM32_I2C_DYNTIMEO is not set
CONFIG_STM32_I2CTIMEOSEC=0
CONFIG_STM32_I2CTIMEOMS=10
CONFIG_STM32_I2CTIMEOTICKS=10
# CONFIG_STM32_I2C_DUTY16_9 is not set
CONFIG_STM32_BBSRAM=y
CONFIG_STM32_BBSRAM_FILES=4
CONFIG_STM32_SAVE_CRASHDUMP=y
# CONFIG_STM32_HAVE_RTC_COUNTER is not set
# CONFIG_STM32_HAVE_RTC_SUBSECONDS is not set
CONFIG_RTC_MAGIC_REG=1
CONFIG_RTC_MAGIC=0xfacefeee
# CONFIG_RTC_LSECLOCK is not set
# CONFIG_RTC_LSICLOCK is not set
CONFIG_RTC_HSECLOCK=y

#
# USB FS Host Configuration
#

#
# USB HS Host Configuration
#

#
# USB Host Debug Configuration
#

#
# USB Device Configuration
#

#
# Architecture Options
#
# CONFIG_ARCH_NOINTC is not set
# CONFIG_ARCH_VECNOTIRQ is not set
CONFIG_ARCH_DMA=y
<<<<<<< HEAD
CONFIG_ARCH_HAVE_IRQPRIO=y
# CONFIG_ARCH_L2CACHE is not set
# CONFIG_ARCH_HAVE_COHERENT_DCACHE is not set
# CONFIG_ARCH_HAVE_ADDRENV is not set
# CONFIG_ARCH_NEED_ADDRENV_MAPPING is not set
# CONFIG_ARCH_HAVE_MULTICPU is not set
=======
# CONFIG_ARCH_IRQPRIO is not set
# CONFIG_CUSTOM_STACK is not set
# CONFIG_ADDRENV is not set
>>>>>>> ebce93f3
CONFIG_ARCH_HAVE_VFORK=y
# CONFIG_ARCH_HAVE_MMU is not set
CONFIG_ARCH_HAVE_MPU=y
# CONFIG_ARCH_NAND_HWECC is not set
# CONFIG_ARCH_HAVE_EXTCLK is not set
# CONFIG_ARCH_HAVE_POWEROFF is not set
CONFIG_ARCH_HAVE_RESET=y
# CONFIG_ARCH_USE_MPU is not set
CONFIG_ARCH_IRQPRIO=y
CONFIG_ARCH_STACKDUMP=y
# CONFIG_ENDIAN_BIG is not set
# CONFIG_ARCH_IDLE_CUSTOM is not set
# CONFIG_ARCH_HAVE_RAMFUNCS is not set
CONFIG_ARCH_HAVE_RAMVECTORS=y
# CONFIG_ARCH_RAMVECTORS is not set

#
# Board Settings
#
CONFIG_BOARD_LOOPSPERMSEC=16717
# CONFIG_ARCH_CALIBRATION is not set

#
# Interrupt options
#
CONFIG_ARCH_HAVE_INTERRUPTSTACK=y
CONFIG_ARCH_INTERRUPTSTACK=750
CONFIG_ARCH_HAVE_HIPRI_INTERRUPT=y
CONFIG_ARCH_HIPRI_INTERRUPT=y

#
# Boot options
#
# CONFIG_BOOT_RUNFROMEXTSRAM is not set
CONFIG_BOOT_RUNFROMFLASH=y
# CONFIG_BOOT_RUNFROMISRAM is not set
# CONFIG_BOOT_RUNFROMSDRAM is not set
# CONFIG_BOOT_COPYTORAM is not set

#
# Boot Memory Configuration
#
CONFIG_RAM_START=0x20000000
CONFIG_RAM_SIZE=196608
# CONFIG_ARCH_HAVE_SDRAM is not set

#
# Board Selection
#
CONFIG_ARCH_BOARD_TAP_V1=y
CONFIG_ARCH_BOARD="tap-v1"

#
# Custom Board Configuration
#
# CONFIG_BOARD_CUSTOM_LEDS is not set
# CONFIG_BOARD_CUSTOM_BUTTONS is not set
CONFIG_BOARD_HAS_PROBES=y
# CONFIG_BOARD_USE_PROBES is not set

#
# Common Board Options
#

#
# Board-Specific Options
#
CONFIG_BOARD_CRASHDUMP=y
CONFIG_BOARD_RESET_ON_CRASH=y
CONFIG_LIB_BOARDCTL=y
CONFIG_BOARDCTL_RESET=y
# CONFIG_BOARDCTL_UNIQUEID is not set
CONFIG_BOARDCTL_USBDEVCTRL=y
# CONFIG_BOARDCTL_TSCTEST is not set
# CONFIG_BOARDCTL_ADCTEST is not set
# CONFIG_BOARDCTL_PWMTEST is not set
# CONFIG_BOARDCTL_GRAPHICS is not set
# CONFIG_BOARDCTL_IOCTL is not set

#
# RTOS Features
#
# CONFIG_DISABLE_OS_API is not set

#
# Clocks and Timers
#
CONFIG_ARCH_HAVE_TICKLESS=y
# CONFIG_SCHED_TICKLESS is not set
CONFIG_USEC_PER_TICK=1000
# CONFIG_SYSTEM_TIME64 is not set
# CONFIG_CLOCK_MONOTONIC is not set
# CONFIG_JULIAN_TIME is not set
CONFIG_START_YEAR=2015
CONFIG_START_MONTH=11
CONFIG_START_DAY=30
CONFIG_MAX_WDOGPARMS=2
CONFIG_PREALLOC_WDOGS=50
CONFIG_WDOG_INTRESERVE=4
CONFIG_PREALLOC_TIMERS=50

#
# Tasks and Scheduling
#
# CONFIG_INIT_NONE is not set
CONFIG_INIT_ENTRYPOINT=y
# CONFIG_INIT_FILEPATH is not set
CONFIG_USER_ENTRYPOINT="nsh_main"
CONFIG_RR_INTERVAL=0
# CONFIG_SCHED_SPORADIC is not set
CONFIG_TASK_NAME_SIZE=24
CONFIG_MAX_TASKS=32
# CONFIG_SCHED_HAVE_PARENT is not set
CONFIG_SCHED_WAITPID=y

#
# Pthread Options
#
# CONFIG_MUTEX_TYPES is not set
CONFIG_NPTHREAD_KEYS=4

#
# Performance Monitoring
#
# CONFIG_SCHED_CPULOAD is not set
CONFIG_SCHED_INSTRUMENTATION=y
# CONFIG_SCHED_INSTRUMENTATION_PREEMPTION is not set
# CONFIG_SCHED_INSTRUMENTATION_CSECTION is not set
# CONFIG_SCHED_INSTRUMENTATION_BUFFER is not set

#
# Files and I/O
#
CONFIG_DEV_CONSOLE=y
# CONFIG_FDCLONE_DISABLE is not set
CONFIG_FDCLONE_STDIO=y
CONFIG_SDCLONE_DISABLE=y
CONFIG_NFILE_DESCRIPTORS=51
CONFIG_NFILE_STREAMS=8
CONFIG_NAME_MAX=32
CONFIG_PRIORITY_INHERITANCE=y
CONFIG_SEM_PREALLOCHOLDERS=0
CONFIG_SEM_NNESTPRIO=8

#
# RTOS hooks
#
# CONFIG_BOARD_INITIALIZE is not set
# CONFIG_SCHED_STARTHOOK is not set
CONFIG_SCHED_ATEXIT=y
CONFIG_SCHED_ATEXIT_MAX=1
# CONFIG_SCHED_ONEXIT is not set
# CONFIG_SIG_EVTHREAD is not set

#
# Signal Numbers
#
CONFIG_SIG_SIGUSR1=1
CONFIG_SIG_SIGUSR2=2
CONFIG_SIG_SIGALARM=3
CONFIG_SIG_SIGCONDTIMEDOUT=16
CONFIG_SIG_SIGWORK=4

#
# POSIX Message Queue Options
#
<<<<<<< HEAD
=======
CONFIG_MAX_TASKS=32
CONFIG_MAX_TASK_ARGS=10
CONFIG_NPTHREAD_KEYS=4
CONFIG_NFILE_DESCRIPTORS=51
CONFIG_NFILE_STREAMS=8
CONFIG_NAME_MAX=32
>>>>>>> ebce93f3
CONFIG_PREALLOC_MQ_MSGS=4
CONFIG_MQ_MAXMSGSIZE=32
# CONFIG_MODULE is not set

#
# Work queue support
#
CONFIG_SCHED_WORKQUEUE=y
CONFIG_SCHED_HPWORK=y
CONFIG_SCHED_HPWORKPRIORITY=192
CONFIG_SCHED_HPWORKPERIOD=5000
CONFIG_SCHED_HPWORKSTACKSIZE=1800
CONFIG_SCHED_LPWORK=y
CONFIG_SCHED_LPNTHREADS=1
CONFIG_SCHED_LPWORKPRIORITY=50
CONFIG_SCHED_LPWORKPRIOMAX=176
CONFIG_SCHED_LPWORKPERIOD=50000
CONFIG_SCHED_LPWORKSTACKSIZE=1800

#
# Stack and heap information
#
CONFIG_IDLETHREAD_STACKSIZE=500
CONFIG_USERMAIN_STACKSIZE=2500
CONFIG_PTHREAD_STACK_MIN=512
CONFIG_PTHREAD_STACK_DEFAULT=2048
# CONFIG_LIB_SYSCALL is not set

#
# Device Drivers
#
# CONFIG_DISABLE_POLL is not set
CONFIG_DEV_NULL=y
# CONFIG_DEV_ZERO is not set
# CONFIG_DEV_URANDOM is not set
# CONFIG_DEV_LOOP is not set

#
# Buffering
#
# CONFIG_DRVR_WRITEBUFFER is not set
# CONFIG_DRVR_READAHEAD is not set
# CONFIG_RAMDISK is not set
# CONFIG_CAN is not set
# CONFIG_ARCH_HAVE_PWM_PULSECOUNT is not set
# CONFIG_ARCH_HAVE_PWM_MULTICHAN is not set
# CONFIG_PWM is not set
CONFIG_ARCH_HAVE_I2CRESET=y
CONFIG_I2C=y
# CONFIG_I2C_SLAVE is not set
# CONFIG_I2C_POLLED is not set
CONFIG_I2C_RESET=y
# CONFIG_I2C_TRACE is not set
# CONFIG_I2C_DRIVER is not set
CONFIG_SPI=y
# CONFIG_SPI_SLAVE is not set
CONFIG_SPI_EXCHANGE=y
# CONFIG_SPI_CMDDATA is not set
# CONFIG_SPI_CALLBACK is not set
# CONFIG_SPI_BITBANG is not set
# CONFIG_SPI_HWFEATURES is not set
# CONFIG_SPI_CRCGENERATION is not set
# CONFIG_SPI_CS_CONTROL is not set
# CONFIG_SPI_CS_DELAY_CONTROL is not set
# CONFIG_I2S is not set

#
# Timer Driver Support
#
# CONFIG_TIMER is not set
CONFIG_RTC=y
CONFIG_RTC_DATETIME=y
# CONFIG_RTC_ALARM is not set
# CONFIG_RTC_DRIVER is not set
# CONFIG_RTC_EXTERNAL is not set
CONFIG_WATCHDOG=y
CONFIG_WATCHDOG_DEVPATH="/dev/watchdog0"
# CONFIG_TIMERS_CS2100CP is not set
# CONFIG_ANALOG is not set
# CONFIG_AUDIO_DEVICES is not set
# CONFIG_VIDEO_DEVICES is not set
# CONFIG_BCH is not set
# CONFIG_INPUT is not set

#
# IO Expander/GPIO Support
#
# CONFIG_IOEXPANDER is not set
# CONFIG_DEV_GPIO is not set

#
# LCD Driver Support
#
# CONFIG_LCD is not set
# CONFIG_SLCD is not set

#
# LED Support
#
# CONFIG_RGBLED is not set
# CONFIG_PCA9635PW is not set
# CONFIG_NCP5623C is not set
CONFIG_MMCSD=y
CONFIG_MMCSD_NSLOTS=1
# CONFIG_MMCSD_READONLY is not set
CONFIG_MMCSD_MULTIBLOCK_DISABLE=y
# CONFIG_MMCSD_MMCSUPPORT is not set
# CONFIG_MMCSD_HAVECARDDETECT is not set
CONFIG_MMCSD_SPI=y
CONFIG_MMCSD_SPICLOCK=24000000
CONFIG_MMCSD_SPIMODE=0
# CONFIG_ARCH_HAVE_SDIO is not set
# CONFIG_ARCH_HAVE_SDIOWAIT_WRCOMPLETE is not set
# CONFIG_MODEM is not set
# CONFIG_MTD is not set
# CONFIG_EEPROM is not set
CONFIG_PIPES=y
CONFIG_DEV_PIPE_MAXSIZE=1024
CONFIG_DEV_PIPE_SIZE=1024
CONFIG_DEV_FIFO_SIZE=0
# CONFIG_PM is not set
# CONFIG_POWER is not set
# CONFIG_SENSORS is not set
# CONFIG_SERCOMM_CONSOLE is not set
CONFIG_SERIAL=y
# CONFIG_DEV_LOWCONSOLE is not set
CONFIG_SERIAL_REMOVABLE=y
CONFIG_SERIAL_CONSOLE=y
# CONFIG_16550_UART is not set
# CONFIG_UART_SERIALDRIVER is not set
# CONFIG_UART0_SERIALDRIVER is not set
# CONFIG_UART1_SERIALDRIVER is not set
# CONFIG_UART2_SERIALDRIVER is not set
# CONFIG_UART3_SERIALDRIVER is not set
CONFIG_UART4_SERIALDRIVER=y
CONFIG_UART5_SERIALDRIVER=y
# CONFIG_UART6_SERIALDRIVER is not set
# CONFIG_UART7_SERIALDRIVER is not set
# CONFIG_UART8_SERIALDRIVER is not set
# CONFIG_SCI0_SERIALDRIVER is not set
# CONFIG_SCI1_SERIALDRIVER is not set
# CONFIG_USART0_SERIALDRIVER is not set
CONFIG_USART1_SERIALDRIVER=y
CONFIG_USART2_SERIALDRIVER=y
CONFIG_USART3_SERIALDRIVER=y
# CONFIG_USART4_SERIALDRIVER is not set
# CONFIG_USART5_SERIALDRIVER is not set
CONFIG_USART6_SERIALDRIVER=y
# CONFIG_USART7_SERIALDRIVER is not set
# CONFIG_USART8_SERIALDRIVER is not set
# CONFIG_OTHER_UART_SERIALDRIVER is not set
CONFIG_MCU_SERIAL=y
CONFIG_STANDARD_SERIAL=y
CONFIG_SERIAL_NPOLLWAITERS=2
# CONFIG_SERIAL_IFLOWCONTROL is not set
# CONFIG_SERIAL_OFLOWCONTROL is not set
# CONFIG_SERIAL_DMA is not set
CONFIG_ARCH_HAVE_SERIAL_TERMIOS=y
# CONFIG_USART1_SERIAL_CONSOLE is not set
# CONFIG_USART2_SERIAL_CONSOLE is not set
CONFIG_USART3_SERIAL_CONSOLE=y
# CONFIG_UART4_SERIAL_CONSOLE is not set
# CONFIG_UART5_SERIAL_CONSOLE is not set
# CONFIG_USART6_SERIAL_CONSOLE is not set
# CONFIG_OTHER_SERIAL_CONSOLE is not set
# CONFIG_NO_SERIAL_CONSOLE is not set

#
# USART1 Configuration
#
CONFIG_USART1_RXBUFSIZE=128
CONFIG_USART1_TXBUFSIZE=32
CONFIG_USART1_BAUD=57600
CONFIG_USART1_BITS=8
CONFIG_USART1_PARITY=0
CONFIG_USART1_2STOP=0
# CONFIG_USART1_IFLOWCONTROL is not set
# CONFIG_USART1_OFLOWCONTROL is not set
CONFIG_USART1_DMA=y

#
# USART2 Configuration
#
CONFIG_USART2_RXBUFSIZE=300
CONFIG_USART2_TXBUFSIZE=300
CONFIG_USART2_BAUD=57600
CONFIG_USART2_BITS=8
CONFIG_USART2_PARITY=0
CONFIG_USART2_2STOP=0
# CONFIG_USART2_IFLOWCONTROL is not set
# CONFIG_USART2_OFLOWCONTROL is not set
CONFIG_USART2_DMA=y

#
# USART3 Configuration
#
CONFIG_USART3_RXBUFSIZE=32
CONFIG_USART3_TXBUFSIZE=256
CONFIG_USART3_BAUD=115200
CONFIG_USART3_BITS=8
CONFIG_USART3_PARITY=0
CONFIG_USART3_2STOP=0
# CONFIG_USART3_IFLOWCONTROL is not set
# CONFIG_USART3_OFLOWCONTROL is not set
CONFIG_USART3_DMA=y

#
# UART4 Configuration
#
CONFIG_UART4_RXBUFSIZE=256
CONFIG_UART4_TXBUFSIZE=256
CONFIG_UART4_BAUD=115200
CONFIG_UART4_BITS=8
CONFIG_UART4_PARITY=0
CONFIG_UART4_2STOP=0
# CONFIG_UART4_IFLOWCONTROL is not set
# CONFIG_UART4_OFLOWCONTROL is not set
CONFIG_UART4_DMA=y

#
# UART5 Configuration
#
CONFIG_UART5_RXBUFSIZE=300
CONFIG_UART5_TXBUFSIZE=300
CONFIG_UART5_BAUD=57600
CONFIG_UART5_BITS=8
CONFIG_UART5_PARITY=0
CONFIG_UART5_2STOP=0
# CONFIG_UART5_IFLOWCONTROL is not set
# CONFIG_UART5_OFLOWCONTROL is not set
CONFIG_UART5_DMA=y

#
# USART6 Configuration
#
CONFIG_USART6_RXBUFSIZE=128
CONFIG_USART6_TXBUFSIZE=64
CONFIG_USART6_BAUD=57600
CONFIG_USART6_BITS=8
CONFIG_USART6_PARITY=0
CONFIG_USART6_2STOP=0
# CONFIG_USART6_IFLOWCONTROL is not set
# CONFIG_USART6_OFLOWCONTROL is not set
CONFIG_USART6_DMA=y
CONFIG_USBDEV=y

#
# USB Device Controller Driver Options
#
# CONFIG_USBDEV_ISOCHRONOUS is not set
# CONFIG_USBDEV_DUALSPEED is not set
# CONFIG_USBDEV_SELFPOWERED is not set
CONFIG_USBDEV_BUSPOWERED=y
CONFIG_USBDEV_MAXPOWER=500
# CONFIG_USBDEV_DMA is not set
# CONFIG_ARCH_USBDEV_STALLQUEUE is not set
# CONFIG_USBDEV_TRACE is not set

#
# USB Device Class Driver Options
#
# CONFIG_USBDEV_COMPOSITE is not set
# CONFIG_PL2303 is not set
CONFIG_CDCACM=y
# CONFIG_CDCACM_CONSOLE is not set
CONFIG_CDCACM_EP0MAXPACKET=64
CONFIG_CDCACM_EPINTIN=1
CONFIG_CDCACM_EPINTIN_FSSIZE=64
CONFIG_CDCACM_EPINTIN_HSSIZE=64
CONFIG_CDCACM_EPBULKOUT=3
CONFIG_CDCACM_EPBULKOUT_FSSIZE=64
CONFIG_CDCACM_EPBULKOUT_HSSIZE=512
CONFIG_CDCACM_EPBULKIN=2
CONFIG_CDCACM_EPBULKIN_FSSIZE=64
CONFIG_CDCACM_EPBULKIN_HSSIZE=512
CONFIG_CDCACM_NRDREQS=4
CONFIG_CDCACM_NWRREQS=4
CONFIG_CDCACM_BULKIN_REQLEN=96
CONFIG_CDCACM_RXBUFSIZE=600
<<<<<<< HEAD
CONFIG_CDCACM_TXBUFSIZE=8000
=======
CONFIG_CDCACM_TXBUFSIZE=2000
>>>>>>> ebce93f3
CONFIG_CDCACM_VENDORID=0x26ac
CONFIG_CDCACM_PRODUCTID=0x0010
CONFIG_CDCACM_VENDORSTR="The Autopilot"
CONFIG_CDCACM_PRODUCTSTR="PX4 TAP v1.x"
# CONFIG_USBMSC is not set
# CONFIG_USBHOST is not set
# CONFIG_HAVE_USBTRACE is not set
# CONFIG_DRIVERS_WIRELESS is not set

#
# System Logging
#
# CONFIG_ARCH_SYSLOG is not set
# CONFIG_RAMLOG is not set
# CONFIG_SYSLOG_INTBUFFER is not set
# CONFIG_SYSLOG_TIMESTAMP is not set
CONFIG_SYSLOG_SERIAL_CONSOLE=y
# CONFIG_SYSLOG_CHAR is not set
CONFIG_SYSLOG_CONSOLE=y
# CONFIG_SYSLOG_NONE is not set
# CONFIG_SYSLOG_FILE is not set
# CONFIG_SYSLOG_CHARDEV is not set

#
# Networking Support
#
# CONFIG_ARCH_HAVE_NET is not set
# CONFIG_ARCH_HAVE_PHY is not set
# CONFIG_NET is not set

#
# Crypto API
#
# CONFIG_CRYPTO is not set

#
# File Systems
#

#
# File system configuration
#
# CONFIG_DISABLE_MOUNTPOINT is not set
# CONFIG_FS_AUTOMOUNTER is not set
# CONFIG_DISABLE_PSEUDOFS_OPERATIONS is not set
CONFIG_FS_READABLE=y
CONFIG_FS_WRITABLE=y
# CONFIG_FS_AIO is not set
# CONFIG_FS_NAMED_SEMAPHORES is not set
CONFIG_FS_MQUEUE_MPATH="/var/mqueue"
# CONFIG_FS_RAMMAP is not set
CONFIG_FS_FAT=y
CONFIG_FAT_LCNAMES=y
CONFIG_FAT_LFN=y
CONFIG_FAT_MAXFNAME=32
CONFIG_FS_FATTIME=y
# CONFIG_FAT_FORCE_INDIRECT is not set
CONFIG_FAT_DMAMEMORY=y
CONFIG_FAT_DIRECT_RETRY=y
# CONFIG_FS_NXFFS is not set
CONFIG_FS_ROMFS=y
# CONFIG_FS_TMPFS is not set
# CONFIG_FS_SMARTFS is not set
CONFIG_FS_BINFS=y
CONFIG_FS_PROCFS=y
CONFIG_FS_PROCFS_REGISTER=y

#
# Exclude individual procfs entries
#
# CONFIG_FS_PROCFS_EXCLUDE_PROCESS is not set
# CONFIG_FS_PROCFS_EXCLUDE_UPTIME is not set
# CONFIG_FS_PROCFS_EXCLUDE_MOUNTS is not set
# CONFIG_FS_UNIONFS is not set

#
# Graphics Support
#
# CONFIG_NX is not set

#
# Memory Management
#
# CONFIG_MM_SMALL is not set
CONFIG_MM_REGIONS=2
# CONFIG_ARCH_HAVE_HEAP2 is not set
CONFIG_GRAN=y
# CONFIG_GRAN_SINGLE is not set
CONFIG_GRAN_INTR=y

#
# Audio Support
#
# CONFIG_AUDIO is not set

#
# Wireless Support
#

#
# Binary Loader
#
# CONFIG_BINFMT_DISABLE is not set
# CONFIG_BINFMT_EXEPATH is not set
# CONFIG_NXFLAT is not set
# CONFIG_ELF is not set
CONFIG_BUILTIN=y
# CONFIG_PIC is not set
# CONFIG_SYMTAB_ORDEREDBYNAME is not set

#
# Library Routines
#

#
# Standard C Library Options
#
CONFIG_STDIO_BUFFER_SIZE=32
CONFIG_STDIO_LINEBUFFER=y
CONFIG_NUNGET_CHARS=2
CONFIG_LIB_HOMEDIR="/"
# CONFIG_NOPRINTF_FIELDWIDTH is not set
CONFIG_LIBC_FLOATINGPOINT=y
CONFIG_LIBC_LONG_LONG=y
# CONFIG_LIBC_IOCTL_VARIADIC is not set
CONFIG_LIB_RAND_ORDER=1
# CONFIG_EOL_IS_CR is not set
# CONFIG_EOL_IS_LF is not set
# CONFIG_EOL_IS_BOTH_CRLF is not set
CONFIG_EOL_IS_EITHER_CRLF=y
# CONFIG_LIBC_EXECFUNCS is not set
CONFIG_POSIX_SPAWN_PROXY_STACKSIZE=1024
CONFIG_TASK_SPAWN_DEFAULT_STACKSIZE=2048
CONFIG_LIBC_STRERROR=y
# CONFIG_LIBC_STRERROR_SHORT is not set
# CONFIG_LIBC_PERROR_STDOUT is not set
CONFIG_LIBC_TMPDIR="/tmp"
CONFIG_LIBC_MAX_TMPFILE=32
CONFIG_ARCH_LOWPUTC=y
# CONFIG_LIBC_LOCALTIME is not set
CONFIG_TIME_EXTENDED=y
CONFIG_LIB_SENDFILE_BUFSIZE=512
# CONFIG_ARCH_ROMGETC is not set
CONFIG_ARCH_OPTIMIZED_FUNCTIONS=y
CONFIG_ARCH_MEMCPY=y
# CONFIG_ARCH_MEMCMP is not set
# CONFIG_ARCH_MEMMOVE is not set
# CONFIG_ARCH_MEMSET is not set
# CONFIG_MEMSET_OPTSPEED is not set
# CONFIG_ARCH_STRCHR is not set
# CONFIG_ARCH_STRCMP is not set
# CONFIG_ARCH_STRCPY is not set
# CONFIG_ARCH_STRNCPY is not set
# CONFIG_ARCH_STRLEN is not set
# CONFIG_ARCH_STRNLEN is not set
# CONFIG_ARCH_BZERO is not set
CONFIG_ARCH_HAVE_TLS=y
# CONFIG_TLS is not set
# CONFIG_LIBC_NETDB is not set
# CONFIG_NETDB_HOSTFILE is not set

#
# Non-standard Library Support
#
# CONFIG_LIB_CRC64_FAST is not set
# CONFIG_LIB_KBDCODEC is not set
# CONFIG_LIB_SLCDCODEC is not set
# CONFIG_LIB_HEX2BIN is not set

#
# Basic CXX Support
#
CONFIG_C99_BOOL8=y
CONFIG_HAVE_CXX=y
CONFIG_HAVE_CXXINITIALIZE=y
# CONFIG_CXX_NEWLONG is not set

#
# uClibc++ Standard C++ Library
#
# CONFIG_UCLIBCXX is not set

#
# Application Configuration
#

#
# Built-In Applications
#
CONFIG_BUILTIN_PROXY_STACKSIZE=1024

#
# CAN Utilities
#
# CONFIG_CANUTILS_LIBUAVCAN is not set

#
# Examples
#
# CONFIG_EXAMPLES_CHAT is not set
# CONFIG_EXAMPLES_CONFIGDATA is not set
# CONFIG_EXAMPLES_CPUHOG is not set
# CONFIG_EXAMPLES_CXXTEST is not set
# CONFIG_EXAMPLES_DHCPD is not set
# CONFIG_EXAMPLES_ELF is not set
# CONFIG_EXAMPLES_FSTEST is not set
# CONFIG_EXAMPLES_FTPC is not set
# CONFIG_EXAMPLES_FTPD is not set
# CONFIG_EXAMPLES_HELLO is not set
# CONFIG_EXAMPLES_HELLOXX is not set
# CONFIG_EXAMPLES_HIDKBD is not set
# CONFIG_EXAMPLES_IGMP is not set
# CONFIG_EXAMPLES_JSON is not set
# CONFIG_EXAMPLES_KEYPADTEST is not set
# CONFIG_EXAMPLES_MEDIA is not set
# CONFIG_EXAMPLES_MM is not set
# CONFIG_EXAMPLES_MODBUS is not set
CONFIG_EXAMPLES_MOUNT=y
# CONFIG_EXAMPLES_MOUNT_BLOCKDEVICE is not set
CONFIG_EXAMPLES_MOUNT_NSECTORS=2048
CONFIG_EXAMPLES_MOUNT_SECTORSIZE=512
CONFIG_EXAMPLES_MOUNT_RAMDEVNO=0
# CONFIG_EXAMPLES_NRF24L01TERM is not set
CONFIG_EXAMPLES_NSH=y
# CONFIG_EXAMPLES_NSH_CXXINITIALIZE is not set
# CONFIG_EXAMPLES_NULL is not set
# CONFIG_EXAMPLES_NXFFS is not set
# CONFIG_EXAMPLES_NXHELLO is not set
# CONFIG_EXAMPLES_NXIMAGE is not set
# CONFIG_EXAMPLES_NX is not set
# CONFIG_EXAMPLES_NXLINES is not set
# CONFIG_EXAMPLES_NXTERM is not set
# CONFIG_EXAMPLES_NXTEXT is not set
# CONFIG_EXAMPLES_OSTEST is not set
# CONFIG_EXAMPLES_PCA9635 is not set
# CONFIG_EXAMPLES_PIPE is not set
# CONFIG_EXAMPLES_POSIXSPAWN is not set
# CONFIG_EXAMPLES_PPPD is not set
# CONFIG_EXAMPLES_RGBLED is not set
# CONFIG_EXAMPLES_RGMP is not set
# CONFIG_EXAMPLES_ROMFS is not set
# CONFIG_EXAMPLES_SENDMAIL is not set
# CONFIG_EXAMPLES_SERIALBLASTER is not set
# CONFIG_EXAMPLES_SERIALRX is not set
# CONFIG_EXAMPLES_SERLOOP is not set
# CONFIG_EXAMPLES_SLCD is not set
# CONFIG_EXAMPLES_SMART is not set
# CONFIG_EXAMPLES_SMART_TEST is not set
# CONFIG_EXAMPLES_SMP is not set
# CONFIG_EXAMPLES_TCPECHO is not set
# CONFIG_EXAMPLES_TELNETD is not set
# CONFIG_EXAMPLES_THTTPD is not set
# CONFIG_EXAMPLES_TIFF is not set
# CONFIG_EXAMPLES_TOUCHSCREEN is not set
# CONFIG_EXAMPLES_UNIONFS is not set
# CONFIG_EXAMPLES_USBSERIAL is not set
# CONFIG_EXAMPLES_USBTERM is not set
# CONFIG_EXAMPLES_WATCHDOG is not set
# CONFIG_EXAMPLES_WEBSERVER is not set

#
# File System Utilities
#
# CONFIG_FSUTILS_INIFILE is not set
# CONFIG_FSUTILS_PASSWD is not set

#
# GPS Utilities
#
# CONFIG_GPSUTILS_MINMEA_LIB is not set

#
# Graphics Support
#
# CONFIG_TIFF is not set
# CONFIG_GRAPHICS_TRAVELER is not set

#
# Interpreters
#
# CONFIG_INTERPRETERS_BAS is not set
# CONFIG_INTERPRETERS_FICL is not set
# CONFIG_INTERPRETERS_MICROPYTHON is not set
# CONFIG_INTERPRETERS_PCODE is not set

#
# FreeModBus
#
# CONFIG_MODBUS is not set

#
# Network Utilities
#
# CONFIG_NETUTILS_CHAT is not set
# CONFIG_NETUTILS_CODECS is not set
# CONFIG_NETUTILS_ESP8266 is not set
# CONFIG_NETUTILS_FTPC is not set
# CONFIG_NETUTILS_JSON is not set
# CONFIG_NETUTILS_SMTP is not set
# CONFIG_NETUTILS_THTTPD is not set

#
# NSH Library
#
CONFIG_NSH_LIBRARY=y
# CONFIG_NSH_MOTD is not set

#
# Command Line Configuration
#
CONFIG_NSH_READLINE=y
# CONFIG_NSH_CLE is not set
CONFIG_NSH_LINELEN=128
# CONFIG_NSH_DISABLE_SEMICOLON is not set
CONFIG_NSH_CMDPARMS=y
CONFIG_NSH_MAXARGUMENTS=12
CONFIG_NSH_ARGCAT=y
CONFIG_NSH_NESTDEPTH=8
# CONFIG_NSH_DISABLEBG is not set
CONFIG_NSH_BUILTIN_APPS=y

#
# Disable Individual commands
#
CONFIG_NSH_DISABLE_ADDROUTE=y
CONFIG_NSH_DISABLE_BASENAME=y
# CONFIG_NSH_DISABLE_CAT is not set
# CONFIG_NSH_DISABLE_CD is not set
# CONFIG_NSH_DISABLE_CP is not set
CONFIG_NSH_DISABLE_CMP=y
# CONFIG_NSH_DISABLE_DATE is not set
CONFIG_NSH_DISABLE_DD=y
CONFIG_NSH_DISABLE_DF=y
CONFIG_NSH_DISABLE_DELROUTE=y
CONFIG_NSH_DISABLE_DIRNAME=y
# CONFIG_NSH_DISABLE_ECHO is not set
# CONFIG_NSH_DISABLE_EXEC is not set
# CONFIG_NSH_DISABLE_EXIT is not set
# CONFIG_NSH_DISABLE_FREE is not set
# CONFIG_NSH_DISABLE_GET is not set
# CONFIG_NSH_DISABLE_HELP is not set
CONFIG_NSH_DISABLE_HEXDUMP=y
CONFIG_NSH_DISABLE_IFCONFIG=y
CONFIG_NSH_DISABLE_IFUPDOWN=y
# CONFIG_NSH_DISABLE_KILL is not set
CONFIG_NSH_DISABLE_LOSETUP=y
CONFIG_NSH_DISABLE_LOSMART=y
# CONFIG_NSH_DISABLE_LS is not set
CONFIG_NSH_DISABLE_MB=y
# CONFIG_NSH_DISABLE_MKDIR is not set
# CONFIG_NSH_DISABLE_MKFATFS is not set
CONFIG_NSH_DISABLE_MKFIFO=y
CONFIG_NSH_DISABLE_MKRD=y
CONFIG_NSH_DISABLE_MH=y
# CONFIG_NSH_DISABLE_MOUNT is not set
# CONFIG_NSH_DISABLE_MV is not set
# CONFIG_NSH_DISABLE_MW is not set
# CONFIG_NSH_DISABLE_PS is not set
CONFIG_NSH_DISABLE_PSSTACKUSAGE=y
CONFIG_NSH_DISABLE_PUT=y
# CONFIG_NSH_DISABLE_PWD is not set
CONFIG_NSH_DISABLE_REBOOT=y
# CONFIG_NSH_DISABLE_RM is not set
# CONFIG_NSH_DISABLE_RMDIR is not set
# CONFIG_NSH_DISABLE_SET is not set
# CONFIG_NSH_DISABLE_SH is not set
CONFIG_NSH_DISABLE_SHUTDOWN=y
# CONFIG_NSH_DISABLE_SLEEP is not set
# CONFIG_NSH_DISABLE_TIME is not set
# CONFIG_NSH_DISABLE_TEST is not set
# CONFIG_NSH_DISABLE_UMOUNT is not set
CONFIG_NSH_DISABLE_UNAME=y
# CONFIG_NSH_DISABLE_UNSET is not set
# CONFIG_NSH_DISABLE_USLEEP is not set
CONFIG_NSH_DISABLE_WGET=y
CONFIG_NSH_DISABLE_XD=y
CONFIG_NSH_MMCSDMINOR=0
CONFIG_NSH_MMCSDSLOTNO=0
CONFIG_NSH_MMCSDSPIPORTNO=2

#
# Configure Command Options
#
CONFIG_NSH_CODECS_BUFSIZE=128
CONFIG_NSH_PROC_MOUNTPOINT="/proc"
CONFIG_NSH_FILEIOSIZE=512
CONFIG_NSH_STRERROR=y

#
# Scripting Support
#
# CONFIG_NSH_DISABLESCRIPT is not set
# CONFIG_NSH_DISABLE_ITEF is not set
# CONFIG_NSH_DISABLE_LOOPS is not set
CONFIG_NSH_ROMFSETC=y
# CONFIG_NSH_ROMFSRC is not set
CONFIG_NSH_ROMFSMOUNTPT="/etc"
CONFIG_NSH_INITSCRIPT="init.d/rcS"
CONFIG_NSH_ROMFSDEVNO=0
CONFIG_NSH_ROMFSSECTSIZE=128
# CONFIG_NSH_DEFAULTROMFS is not set
CONFIG_NSH_ARCHROMFS=y
# CONFIG_NSH_CUSTOMROMFS is not set
CONFIG_NSH_FATDEVNO=1
CONFIG_NSH_FATSECTSIZE=512
CONFIG_NSH_FATNSECTORS=1024
CONFIG_NSH_FATMOUNTPT="/tmp"

#
# Console Configuration
#
CONFIG_NSH_CONSOLE=y
# CONFIG_NSH_USBCONSOLE is not set
# CONFIG_NSH_ALTCONDEV is not set
CONFIG_NSH_ARCHINIT=y
# CONFIG_NSH_LOGIN is not set
# CONFIG_NSH_CONSOLE_LOGIN is not set

#
# NxWidgets/NxWM
#

#
# Platform-specific Support
#
# CONFIG_PLATFORM_CONFIGDATA is not set

#
# System Libraries and NSH Add-Ons
#
CONFIG_SYSTEM_CDCACM=y
CONFIG_SYSTEM_CDCACM_DEVMINOR=0
# CONFIG_SYSTEM_CLE is not set
# CONFIG_SYSTEM_CUTERM is not set
# CONFIG_SYSTEM_FREE is not set
# CONFIG_SYSTEM_HEX2BIN is not set
# CONFIG_SYSTEM_HEXED is not set
# CONFIG_SYSTEM_I2CTOOL is not set
# CONFIG_SYSTEM_INSTALL is not set
# CONFIG_SYSTEM_RAMTEST is not set
CONFIG_READLINE_HAVE_EXTMATCH=y
CONFIG_SYSTEM_READLINE=y
CONFIG_READLINE_ECHO=y
<<<<<<< HEAD
# CONFIG_READLINE_TABCOMPLETION is not set
# CONFIG_READLINE_CMD_HISTORY is not set
# CONFIG_SYSTEM_STACKMONITOR is not set
# CONFIG_SYSTEM_SUDOKU is not set
# CONFIG_SYSTEM_UBLOXMODEM is not set
# CONFIG_SYSTEM_VI is not set
# CONFIG_SYSTEM_ZMODEM is not set
=======

#
# Power Off
#
# CONFIG_SYSTEM_POWEROFF is not set

#
# RAMTRON
#
# CONFIG_SYSTEM_RAMTRON is not set

#
# SD Card
#
# CONFIG_SYSTEM_SDCARD is not set

#
# Sysinfo
#
CONFIG_SYSTEM_SYSINFO=y

#
# USB Monitor
#

CONFIG_NSOCKET_DESCRIPTORS=0
>>>>>>> ebce93f3
<|MERGE_RESOLUTION|>--- conflicted
+++ resolved
@@ -7,14 +7,9 @@
 # Build Setup
 #
 # CONFIG_EXPERIMENTAL is not set
-<<<<<<< HEAD
 # CONFIG_DEFAULT_SMALL is not set
 CONFIG_HOST_LINUX=y
 # CONFIG_HOST_OSX is not set
-=======
-# CONFIG_HOST_LINUX is not set
-CONFIG_HOST_OSX=y
->>>>>>> ebce93f3
 # CONFIG_HOST_WINDOWS is not set
 # CONFIG_HOST_OTHER is not set
 
@@ -47,17 +42,12 @@
 #
 # Debug Options
 #
-<<<<<<< HEAD
 CONFIG_DEBUG_ALERT=y
 # CONFIG_DEBUG_FEATURES is not set
 CONFIG_ARCH_HAVE_STACKCHECK=y
 CONFIG_STACK_COLORATION=y
 CONFIG_ARCH_HAVE_HEAPCHECK=y
 # CONFIG_HEAP_COLORATION is not set
-=======
-CONFIG_DEBUG=n
-CONFIG_DEBUG_VERBOSE=n
->>>>>>> ebce93f3
 CONFIG_DEBUG_SYMBOLS=y
 CONFIG_ARCH_HAVE_CUSTOMOPT=y
 CONFIG_DEBUG_NOOPT=y
@@ -153,15 +143,10 @@
 # CONFIG_ARMV7M_TOOLCHAIN_BUILDROOT is not set
 # CONFIG_ARMV7M_TOOLCHAIN_CODEREDL is not set
 # CONFIG_ARMV7M_TOOLCHAIN_CODESOURCERYL is not set
-<<<<<<< HEAD
 CONFIG_ARMV7M_TOOLCHAIN_GNU_EABIL=y
 CONFIG_ARMV7M_HAVE_STACKCHECK=y
 # CONFIG_ARMV7M_STACKCHECK is not set
 # CONFIG_ARMV7M_ITMSYSLOG is not set
-=======
-CONFIG_ARMV7M_TOOLCHAIN_GNU_EABI=y
-CONFIG_ARMV7M_STACKCHECK=n
->>>>>>> ebce93f3
 CONFIG_SERIAL_TERMIOS=y
 
 #
@@ -485,17 +470,12 @@
 #
 # U[S]ART Configuration
 #
-<<<<<<< HEAD
 
 #
 # U[S]ART Device Configuration
 #
 CONFIG_STM32_USART1_SERIALDRIVER=y
 # CONFIG_STM32_USART1_1WIREDRIVER is not set
-=======
-# Hot fix for lost data
-CONFIG_STM32_RXDMA_BUFFER_SIZE_OVERRIDE=256
->>>>>>> ebce93f3
 # CONFIG_USART1_RS485 is not set
 CONFIG_USART1_RXDMA=y
 CONFIG_STM32_USART2_SERIALDRIVER=y
@@ -576,18 +556,12 @@
 # CONFIG_ARCH_NOINTC is not set
 # CONFIG_ARCH_VECNOTIRQ is not set
 CONFIG_ARCH_DMA=y
-<<<<<<< HEAD
 CONFIG_ARCH_HAVE_IRQPRIO=y
 # CONFIG_ARCH_L2CACHE is not set
 # CONFIG_ARCH_HAVE_COHERENT_DCACHE is not set
 # CONFIG_ARCH_HAVE_ADDRENV is not set
 # CONFIG_ARCH_NEED_ADDRENV_MAPPING is not set
 # CONFIG_ARCH_HAVE_MULTICPU is not set
-=======
-# CONFIG_ARCH_IRQPRIO is not set
-# CONFIG_CUSTOM_STACK is not set
-# CONFIG_ADDRENV is not set
->>>>>>> ebce93f3
 CONFIG_ARCH_HAVE_VFORK=y
 # CONFIG_ARCH_HAVE_MMU is not set
 CONFIG_ARCH_HAVE_MPU=y
@@ -754,15 +728,6 @@
 #
 # POSIX Message Queue Options
 #
-<<<<<<< HEAD
-=======
-CONFIG_MAX_TASKS=32
-CONFIG_MAX_TASK_ARGS=10
-CONFIG_NPTHREAD_KEYS=4
-CONFIG_NFILE_DESCRIPTORS=51
-CONFIG_NFILE_STREAMS=8
-CONFIG_NAME_MAX=32
->>>>>>> ebce93f3
 CONFIG_PREALLOC_MQ_MSGS=4
 CONFIG_MQ_MAXMSGSIZE=32
 # CONFIG_MODULE is not set
@@ -1042,11 +1007,7 @@
 CONFIG_CDCACM_NWRREQS=4
 CONFIG_CDCACM_BULKIN_REQLEN=96
 CONFIG_CDCACM_RXBUFSIZE=600
-<<<<<<< HEAD
-CONFIG_CDCACM_TXBUFSIZE=8000
-=======
 CONFIG_CDCACM_TXBUFSIZE=2000
->>>>>>> ebce93f3
 CONFIG_CDCACM_VENDORID=0x26ac
 CONFIG_CDCACM_PRODUCTID=0x0010
 CONFIG_CDCACM_VENDORSTR="The Autopilot"
@@ -1490,39 +1451,10 @@
 CONFIG_READLINE_HAVE_EXTMATCH=y
 CONFIG_SYSTEM_READLINE=y
 CONFIG_READLINE_ECHO=y
-<<<<<<< HEAD
 # CONFIG_READLINE_TABCOMPLETION is not set
 # CONFIG_READLINE_CMD_HISTORY is not set
 # CONFIG_SYSTEM_STACKMONITOR is not set
 # CONFIG_SYSTEM_SUDOKU is not set
 # CONFIG_SYSTEM_UBLOXMODEM is not set
 # CONFIG_SYSTEM_VI is not set
-# CONFIG_SYSTEM_ZMODEM is not set
-=======
-
-#
-# Power Off
-#
-# CONFIG_SYSTEM_POWEROFF is not set
-
-#
-# RAMTRON
-#
-# CONFIG_SYSTEM_RAMTRON is not set
-
-#
-# SD Card
-#
-# CONFIG_SYSTEM_SDCARD is not set
-
-#
-# Sysinfo
-#
-CONFIG_SYSTEM_SYSINFO=y
-
-#
-# USB Monitor
-#
-
-CONFIG_NSOCKET_DESCRIPTORS=0
->>>>>>> ebce93f3
+# CONFIG_SYSTEM_ZMODEM is not set