/****************************************************************************
 *
 *   Copyright (c) 2012-2015 PX4 Development Team. All rights reserved.
 *
 * Redistribution and use in source and binary forms, with or without
 * modification, are permitted provided that the following conditions
 * are met:
 *
 * 1. Redistributions of source code must retain the above copyright
 *    notice, this list of conditions and the following disclaimer.
 * 2. Redistributions in binary form must reproduce the above copyright
 *    notice, this list of conditions and the following disclaimer in
 *    the documentation and/or other materials provided with the
 *    distribution.
 * 3. Neither the name PX4 nor the names of its contributors may be
 *    used to endorse or promote products derived from this software
 *    without specific prior written permission.
 *
 * THIS SOFTWARE IS PROVIDED BY THE COPYRIGHT HOLDERS AND CONTRIBUTORS
 * "AS IS" AND ANY EXPRESS OR IMPLIED WARRANTIES, INCLUDING, BUT NOT
 * LIMITED TO, THE IMPLIED WARRANTIES OF MERCHANTABILITY AND FITNESS
 * FOR A PARTICULAR PURPOSE ARE DISCLAIMED. IN NO EVENT SHALL THE
 * COPYRIGHT OWNER OR CONTRIBUTORS BE LIABLE FOR ANY DIRECT, INDIRECT,
 * INCIDENTAL, SPECIAL, EXEMPLARY, OR CONSEQUENTIAL DAMAGES (INCLUDING,
 * BUT NOT LIMITED TO, PROCUREMENT OF SUBSTITUTE GOODS OR SERVICES; LOSS
 * OF USE, DATA, OR PROFITS; OR BUSINESS INTERRUPTION) HOWEVER CAUSED
 * AND ON ANY THEORY OF LIABILITY, WHETHER IN CONTRACT, STRICT
 * LIABILITY, OR TORT (INCLUDING NEGLIGENCE OR OTHERWISE) ARISING IN
 * ANY WAY OUT OF THE USE OF THIS SOFTWARE, EVEN IF ADVISED OF THE
 * POSSIBILITY OF SUCH DAMAGE.
 *
 ****************************************************************************/

#ifndef _UORB_UORB_H
#define _UORB_UORB_H

/**
 * @file uORB.h
 * API for the uORB lightweight object broker.
 */

#include <sys/types.h>
#include <stdint.h>
#include <stdbool.h>

// Hack until everything is using this header
#include <systemlib/visibility.h>

/**
 * Object metadata.
 */
struct orb_metadata {
	const char *o_name;		/**< unique object name */
	const size_t o_size;		/**< object size */
};

typedef const struct orb_metadata *orb_id_t;

/**
 * Maximum number of multi topic instances
 */
#define ORB_MULTI_MAX_INSTANCES	4

/**
 * Topic priority.
 * Relevant for multi-topics / topic groups
 */
enum ORB_PRIO {
	ORB_PRIO_MIN = 0,
	ORB_PRIO_VERY_LOW = 25,
	ORB_PRIO_LOW = 50,
	ORB_PRIO_DEFAULT = 75,
	ORB_PRIO_HIGH = 100,
	ORB_PRIO_VERY_HIGH = 125,
	ORB_PRIO_MAX = 255
};

/**
 * Generates a pointer to the uORB metadata structure for
 * a given topic.
 *
 * The topic must have been declared previously in scope
 * with ORB_DECLARE().
 *
 * @param _name		The name of the topic.
 */
#define ORB_ID(_name)		&__orb_##_name

/**
 * Declare (prototype) the uORB metadata for a topic.
 *
 * @param _name		The name of the topic.
 */
#if defined(__cplusplus)
# define ORB_DECLARE(_name)		extern "C" const struct orb_metadata __orb_##_name __EXPORT
# define ORB_DECLARE_OPTIONAL(_name)	extern "C" const struct orb_metadata __orb_##_name __EXPORT
#else
# define ORB_DECLARE(_name)		extern const struct orb_metadata __orb_##_name __EXPORT
# define ORB_DECLARE_OPTIONAL(_name)	extern const struct orb_metadata __orb_##_name __EXPORT
#endif

/**
 * Define (instantiate) the uORB metadata for a topic.
 *
 * The uORB metadata is used to help ensure that updates and
 * copies are accessing the right data.
 *
 * Note that there must be no more than one instance of this macro
 * for each topic.
 *
 * @param _name		The name of the topic.
 * @param _struct	The structure the topic provides.
 */
#define ORB_DEFINE(_name, _struct)			\
	const struct orb_metadata __orb_##_name = {	\
		#_name,					\
		sizeof(_struct)				\
	}; struct hack

__BEGIN_DECLS

/**
 * ORB topic advertiser handle.
 *
 * Advertiser handles are global; once obtained they can be shared freely
 * and do not need to be closed or released.
 *
 * This permits publication from interrupt context and other contexts where
 * a file-descriptor-based handle would not otherwise be in scope for the
 * publisher.
 */
typedef void 	*orb_advert_t;

/**
 * @see uORB::Manager::orb_advertise()
 */
extern orb_advert_t orb_advertise(const struct orb_metadata *meta, const void *data) __EXPORT;

/**
 * @see uORB::Manager::orb_advertise_multi()
<<<<<<< HEAD
 */
extern orb_advert_t orb_advertise_multi(const struct orb_metadata *meta, const void *data, int *instance,
					int priority) __EXPORT;

/**
 * Advertise as the publisher of a topic.
 *
 * This performs the initial advertisement of a topic; it creates the topic
 * node in /obj if required and publishes the initial data.
 *
 * @see uORB::Manager::orb_advertise_multi() for meaning of the individual parameters
 */
extern int orb_publish_auto(const struct orb_metadata *meta, orb_advert_t *handle, const void *data, int *instance,
			    int priority);

/**
=======
 */
extern orb_advert_t orb_advertise_multi(const struct orb_metadata *meta, const void *data, int *instance,
					int priority) __EXPORT;

/**
 * @see uORB::Manager::orb_unadvertise()
 */
extern int orb_unadvertise(orb_advert_t handle) __EXPORT;

/**
 * Advertise as the publisher of a topic.
 *
 * This performs the initial advertisement of a topic; it creates the topic
 * node in /obj if required and publishes the initial data.
 *
 * @see uORB::Manager::orb_advertise_multi() for meaning of the individual parameters
 */
extern int orb_publish_auto(const struct orb_metadata *meta, orb_advert_t *handle, const void *data, int *instance,
			    int priority);

/**
>>>>>>> 18176ea7
 * @see uORB::Manager::orb_publish()
 */
extern int	orb_publish(const struct orb_metadata *meta, orb_advert_t handle, const void *data) __EXPORT;

/**
 * @see uORB::Manager::orb_subscribe()
 */
extern int	orb_subscribe(const struct orb_metadata *meta) __EXPORT;

/**
 * @see uORB::Manager::orb_subscribe_multi()
 */
extern int	orb_subscribe_multi(const struct orb_metadata *meta, unsigned instance) __EXPORT;

/**
 * @see uORB::Manager::orb_unsubscribe()
 */
extern int	orb_unsubscribe(int handle) __EXPORT;

/**
 * @see uORB::Manager::orb_copy()
 */
extern int	orb_copy(const struct orb_metadata *meta, int handle, void *buffer) __EXPORT;

/**
 * @see uORB::Manager::orb_advertise()
 */
extern int	orb_check(int handle, bool *updated) __EXPORT;

/**
 * @see uORB::Manager::orb_stat()
 */
extern int	orb_stat(int handle, uint64_t *time) __EXPORT;

/**
 * @see uORB::Manager::orb_exists()
 */
extern int	orb_exists(const struct orb_metadata *meta, int instance) __EXPORT;

/**
 * Get the number of published instances of a topic group
 *
 * @param meta    ORB topic metadata.
 * @return    The number of published instances of this topic
 */
extern int	orb_group_count(const struct orb_metadata *meta) __EXPORT;

/**
 * @see uORB::Manager::orb_priority()
 */
extern int	orb_priority(int handle, int32_t *priority) __EXPORT;

/**
 * @see uORB::Manager::orb_set_interval()
 */
extern int	orb_set_interval(int handle, unsigned interval) __EXPORT;

__END_DECLS

/* Diverse uORB header defines */ //XXX: move to better location
#define ORB_ID_VEHICLE_ATTITUDE_CONTROLS    ORB_ID(actuator_controls_0)
typedef uint8_t arming_state_t;
typedef uint8_t main_state_t;
typedef uint8_t hil_state_t;
typedef uint8_t navigation_state_t;
typedef uint8_t switch_pos_t;

#endif /* _UORB_UORB_H */<|MERGE_RESOLUTION|>--- conflicted
+++ resolved
@@ -138,12 +138,16 @@
 
 /**
  * @see uORB::Manager::orb_advertise_multi()
-<<<<<<< HEAD
  */
 extern orb_advert_t orb_advertise_multi(const struct orb_metadata *meta, const void *data, int *instance,
 					int priority) __EXPORT;
 
 /**
+ * @see uORB::Manager::orb_unadvertise()
+ */
+extern int orb_unadvertise(orb_advert_t handle) __EXPORT;
+
+/**
  * Advertise as the publisher of a topic.
  *
  * This performs the initial advertisement of a topic; it creates the topic
@@ -155,29 +159,6 @@
 			    int priority);
 
 /**
-=======
- */
-extern orb_advert_t orb_advertise_multi(const struct orb_metadata *meta, const void *data, int *instance,
-					int priority) __EXPORT;
-
-/**
- * @see uORB::Manager::orb_unadvertise()
- */
-extern int orb_unadvertise(orb_advert_t handle) __EXPORT;
-
-/**
- * Advertise as the publisher of a topic.
- *
- * This performs the initial advertisement of a topic; it creates the topic
- * node in /obj if required and publishes the initial data.
- *
- * @see uORB::Manager::orb_advertise_multi() for meaning of the individual parameters
- */
-extern int orb_publish_auto(const struct orb_metadata *meta, orb_advert_t *handle, const void *data, int *instance,
-			    int priority);
-
-/**
->>>>>>> 18176ea7
  * @see uORB::Manager::orb_publish()
  */
 extern int	orb_publish(const struct orb_metadata *meta, orb_advert_t handle, const void *data) __EXPORT;
