--- conflicted
+++ resolved
@@ -66,21 +66,15 @@
 /** Copy the 96bit MCU Unique ID into the provided pointer */
 void mcu_unique_id(uint32_t *uid_96_bit)
 {
-<<<<<<< HEAD
-	uid_96_bit[0] = getreg32(STM32_SYSMEM_UID);
-	uid_96_bit[1] = getreg32(STM32_SYSMEM_UID+4);
-	uid_96_bit[2] = getreg32(STM32_SYSMEM_UID+8);
-=======
 #ifdef __PX4_NUTTX
-	uid_96_bit[0] = getreg32(UNIQUE_ID);
-	uid_96_bit[1] = getreg32(UNIQUE_ID+4);
-	uid_96_bit[2] = getreg32(UNIQUE_ID+8);
+        uid_96_bit[0] = getreg32(STM32_SYSMEM_UID);
+        uid_96_bit[1] = getreg32(STM32_SYSMEM_UID+4);
+        uid_96_bit[2] = getreg32(STM32_SYSMEM_UID+8);
 #else
 	uid_96_bit[0] = 0;
 	uid_96_bit[1] = 1;
 	uid_96_bit[2] = 2;
 #endif
->>>>>>> 10e92dc8
 }
 
 int mcu_version(char* rev, char** revstr)
