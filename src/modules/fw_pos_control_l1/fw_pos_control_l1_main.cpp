--- conflicted
+++ resolved
@@ -85,14 +85,11 @@
 #include <systemlib/systemlib.h>
 #include <mathlib/mathlib.h>
 #include <mavlink/mavlink_log.h>
-
+#include <launchdetection/LaunchDetector.h>
 #include <ecl/l1/ecl_l1_pos_controller.h>
 #include <external_lgpl/tecs/tecs.h>
-<<<<<<< HEAD
 #include "landingslope.h"
-=======
-#include <launchdetection/LaunchDetector.h>
->>>>>>> ebbe4d22
+
 
 /**
  * L1 control app start / stop handling function
@@ -385,18 +382,14 @@
 	_airspeed_valid(false),
 	_groundspeed_undershoot(0.0f),
 	_global_pos_valid(false),
-<<<<<<< HEAD
 	land_noreturn_horizontal(false),
 	land_noreturn_vertical(false),
 	land_stayonground(false),
 	land_motor_lim(false),
 	land_onslope(false),
 	flare_curve_alt_last(0.0f),
-	_mavlink_fd(-1)
-=======
-	land_noreturn(false),
+	_mavlink_fd(-1),
 	launchDetector()
->>>>>>> ebbe4d22
 {
 	/* safely initialize structs */
 	vehicle_attitude_s			_att = {0};
@@ -557,7 +550,6 @@
 		return 1;
 	}
 
-<<<<<<< HEAD
 	/* Update the landing slope */
 	landingslope.update(math::radians(_parameters.land_slope_angle), _parameters.land_flare_alt_relative, _parameters.land_thrust_lim_horizontal_distance, _parameters.land_H1_virt);
 
@@ -566,9 +558,9 @@
 	_nav_capabilities.landing_horizontal_slope_displacement = landingslope.horizontal_slope_displacement();
 	_nav_capabilities.landing_flare_length = landingslope.flare_length();
 	navigation_capabilities_publish();
-=======
+
+	/* Update Launch Detector Parameters */
 	launchDetector.updateParams();
->>>>>>> ebbe4d22
 
 	return OK;
 }
@@ -930,7 +922,6 @@
 												    0.0f, throttle_max, throttle_land,
 												    flare_pitch_angle_rad,  math::radians(15.0f));
 
-<<<<<<< HEAD
 				if (!land_noreturn_vertical) {
 					mavlink_log_info(_mavlink_fd, "#audio: Landing, flaring");
 					land_noreturn_vertical = true;
@@ -953,52 +944,6 @@
 
 					mavlink_log_info(_mavlink_fd, "#audio: Landing, on slope");
 					land_onslope = true;
-=======
-				/* Perform launch detection */
-				bool do_fly_takeoff = false;
-				warnx("Launch detection running");
-				if (launchDetector.launchDetectionEnabled()) {
-					launchDetector.update(_accel.x);
-					if (launchDetector.getLaunchDetected()) {
-						do_fly_takeoff = true;
-						warnx("Launch detected. Taking off!");
-					}
-				} else	{
-					/* no takeoff detection --> fly */
-					do_fly_takeoff = true;
-				}
-
-
-				_l1_control.navigate_waypoints(prev_wp, next_wp, current_position, ground_speed);
-				_att_sp.roll_body = _l1_control.nav_roll();
-				_att_sp.yaw_body = _l1_control.nav_bearing();
-
-				if (do_fly_takeoff) {
-
-					/* apply minimum pitch and limit roll if target altitude is not within 10 meters */
-					if (altitude_error > 10.0f) {
-
-						/* enforce a minimum of 10 degrees pitch up on takeoff, or take parameter */
-						_tecs.update_pitch_throttle(_R_nb, _att.pitch, _global_pos.alt, _global_triplet.current.altitude, calculate_target_airspeed(_parameters.airspeed_min),
-									    _airspeed.indicated_airspeed_m_s, eas2tas,
-									    true, math::max(math::radians(global_triplet.current.param1), math::radians(10.0f)),
-									    _parameters.throttle_min, _parameters.throttle_max, _parameters.throttle_cruise,
-									    math::radians(_parameters.pitch_limit_min), math::radians(_parameters.pitch_limit_max));
-
-						/* limit roll motion to ensure enough lift */
-						_att_sp.roll_body = math::constrain(_att_sp.roll_body, math::radians(-15.0f), math::radians(15.0f));
-
-					} else {
-
-						_tecs.update_pitch_throttle(_R_nb, _att.pitch, _global_pos.alt, _global_triplet.current.altitude, calculate_target_airspeed(_parameters.airspeed_trim),
-									    _airspeed.indicated_airspeed_m_s, eas2tas,
-									    false, math::radians(_parameters.pitch_limit_min),
-									    _parameters.throttle_min, _parameters.throttle_max, _parameters.throttle_cruise,
-									    math::radians(_parameters.pitch_limit_min), math::radians(_parameters.pitch_limit_max));
-					}
-				} else {
-					throttle_max = 0.0f;
->>>>>>> ebbe4d22
 				}
 
 			} else {
@@ -1027,30 +972,50 @@
 
 		} else if (mission_item_triplet.current.nav_cmd == NAV_CMD_TAKEOFF) {
 
+			/* Perform launch detection */
+			bool do_fly_takeoff = false;
+			warnx("Launch detection running");
+			if (launchDetector.launchDetectionEnabled()) {
+				launchDetector.update(_accel.x);
+				if (launchDetector.getLaunchDetected()) {
+					do_fly_takeoff = true;
+					warnx("Launch detected. Taking off!");
+				}
+			} else	{
+				/* no takeoff detection --> fly */
+				do_fly_takeoff = true;
+			}
+
 			_l1_control.navigate_waypoints(prev_wp, curr_wp, current_position, ground_speed);
 			_att_sp.roll_body = _l1_control.nav_roll();
 			_att_sp.yaw_body = _l1_control.nav_bearing();
 
-			/* apply minimum pitch and limit roll if target altitude is not within 10 meters */
-			if (altitude_error > 15.0f) {
-
-				/* enforce a minimum of 10 degrees pitch up on takeoff, or take parameter */
-				_tecs.update_pitch_throttle(_R_nb, _att.pitch, _global_pos.alt, _mission_item_triplet.current.altitude, calculate_target_airspeed(1.3f * _parameters.airspeed_min),
-							    _airspeed.indicated_airspeed_m_s, eas2tas,
-							    true, math::max(math::radians(mission_item_triplet.current.pitch_min), math::radians(10.0f)),
-							    _parameters.throttle_min, _parameters.throttle_max, _parameters.throttle_cruise,
-							    math::radians(_parameters.pitch_limit_min), math::radians(_parameters.pitch_limit_max));
-
-				/* limit roll motion to ensure enough lift */
-				_att_sp.roll_body = math::constrain(_att_sp.roll_body, math::radians(-15.0f), math::radians(15.0f));
+			if (do_fly_takeoff) {
+
+				/* apply minimum pitch and limit roll if target altitude is not within 10 meters */
+				if (altitude_error > 15.0f) {
+
+					/* enforce a minimum of 10 degrees pitch up on takeoff, or take parameter */
+					_tecs.update_pitch_throttle(_R_nb, _att.pitch, _global_pos.alt, _mission_item_triplet.current.altitude, calculate_target_airspeed(1.3f * _parameters.airspeed_min),
+									_airspeed.indicated_airspeed_m_s, eas2tas,
+									true, math::max(math::radians(mission_item_triplet.current.pitch_min), math::radians(10.0f)),
+									_parameters.throttle_min, _parameters.throttle_max, _parameters.throttle_cruise,
+									math::radians(_parameters.pitch_limit_min), math::radians(_parameters.pitch_limit_max));
+
+					/* limit roll motion to ensure enough lift */
+					_att_sp.roll_body = math::constrain(_att_sp.roll_body, math::radians(-15.0f), math::radians(15.0f));
+
+				} else {
+
+					_tecs.update_pitch_throttle(_R_nb, _att.pitch, _global_pos.alt, _mission_item_triplet.current.altitude, calculate_target_airspeed(_parameters.airspeed_trim),
+									_airspeed.indicated_airspeed_m_s, eas2tas,
+									false, math::radians(_parameters.pitch_limit_min),
+									_parameters.throttle_min, _parameters.throttle_max, _parameters.throttle_cruise,
+									math::radians(_parameters.pitch_limit_min), math::radians(_parameters.pitch_limit_max));
+				}
 
 			} else {
-
-				_tecs.update_pitch_throttle(_R_nb, _att.pitch, _global_pos.alt, _mission_item_triplet.current.altitude, calculate_target_airspeed(_parameters.airspeed_trim),
-							    _airspeed.indicated_airspeed_m_s, eas2tas,
-							    false, math::radians(_parameters.pitch_limit_min),
-							    _parameters.throttle_min, _parameters.throttle_max, _parameters.throttle_cruise,
-							    math::radians(_parameters.pitch_limit_min), math::radians(_parameters.pitch_limit_max));
+				throttle_max = 0.0f;
 			}
 		}
 
