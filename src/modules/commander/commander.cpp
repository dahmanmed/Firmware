/****************************************************************************
 *
 *   Copyright (C) 2013-2014 PX4 Development Team. All rights reserved.
 *
 * Redistribution and use in source and binary forms, with or without
 * modification, are permitted provided that the following conditions
 * are met:
 *
 * 1. Redistributions of source code must retain the above copyright
 *    notice, this list of conditions and the following disclaimer.
 * 2. Redistributions in binary form must reproduce the above copyright
 *    notice, this list of conditions and the following disclaimer in
 *    the documentation and/or other materials provided with the
 *    distribution.
 * 3. Neither the name PX4 nor the names of its contributors may be
 *    used to endorse or promote products derived from this software
 *    without specific prior written permission.
 *
 * THIS SOFTWARE IS PROVIDED BY THE COPYRIGHT HOLDERS AND CONTRIBUTORS
 * "AS IS" AND ANY EXPRESS OR IMPLIED WARRANTIES, INCLUDING, BUT NOT
 * LIMITED TO, THE IMPLIED WARRANTIES OF MERCHANTABILITY AND FITNESS
 * FOR A PARTICULAR PURPOSE ARE DISCLAIMED. IN NO EVENT SHALL THE
 * COPYRIGHT OWNER OR CONTRIBUTORS BE LIABLE FOR ANY DIRECT, INDIRECT,
 * INCIDENTAL, SPECIAL, EXEMPLARY, OR CONSEQUENTIAL DAMAGES (INCLUDING,
 * BUT NOT LIMITED TO, PROCUREMENT OF SUBSTITUTE GOODS OR SERVICES; LOSS
 * OF USE, DATA, OR PROFITS; OR BUSINESS INTERRUPTION) HOWEVER CAUSED
 * AND ON ANY THEORY OF LIABILITY, WHETHER IN CONTRACT, STRICT
 * LIABILITY, OR TORT (INCLUDING NEGLIGENCE OR OTHERWISE) ARISING IN
 * ANY WAY OUT OF THE USE OF THIS SOFTWARE, EVEN IF ADVISED OF THE
 * POSSIBILITY OF SUCH DAMAGE.
 *
 ****************************************************************************/

/**
 * @file commander.cpp
 * Main fail-safe handling.
 *
 * @author Petri Tanskanen <petri.tanskanen@inf.ethz.ch>
 * @author Lorenz Meier <lm@inf.ethz.ch>
 * @author Thomas Gubler <thomasgubler@student.ethz.ch>
 * @author Julian Oes <julian@oes.ch>
 * @author Anton Babushkin <anton.babushkin@me.com>
 */

#include <nuttx/config.h>
#include <pthread.h>
#include <stdio.h>
#include <stdlib.h>
#include <stdbool.h>
#include <string.h>
#include <unistd.h>
#include <fcntl.h>
#include <errno.h>
#include <systemlib/err.h>
#include <systemlib/circuit_breaker.h>
#include <debug.h>
#include <sys/prctl.h>
#include <sys/stat.h>
#include <string.h>
#include <math.h>
#include <poll.h>

#include <uORB/uORB.h>
#include <uORB/topics/sensor_combined.h>
#include <uORB/topics/battery_status.h>
#include <uORB/topics/manual_control_setpoint.h>
#include <uORB/topics/offboard_control_setpoint.h>
#include <uORB/topics/home_position.h>
#include <uORB/topics/vehicle_global_position.h>
#include <uORB/topics/vehicle_local_position.h>
#include <uORB/topics/position_setpoint_triplet.h>
#include <uORB/topics/vehicle_gps_position.h>
#include <uORB/topics/vehicle_command.h>
#include <uORB/topics/subsystem_info.h>
#include <uORB/topics/actuator_controls.h>
#include <uORB/topics/actuator_armed.h>
#include <uORB/topics/parameter_update.h>
#include <uORB/topics/differential_pressure.h>
#include <uORB/topics/safety.h>
#include <uORB/topics/system_power.h>
#include <uORB/topics/mission.h>
#include <uORB/topics/mission_result.h>
#include <uORB/topics/telemetry_status.h>

#include <drivers/drv_led.h>
#include <drivers/drv_hrt.h>
#include <drivers/drv_tone_alarm.h>

#include <mavlink/mavlink_log.h>
#include <systemlib/param/param.h>
#include <systemlib/systemlib.h>
#include <systemlib/err.h>
#include <systemlib/cpuload.h>
#include <systemlib/rc_check.h>
#include <systemlib/state_table.h>
#include <dataman/dataman.h>

#include "px4_custom_mode.h"
#include "commander_helper.h"
#include "state_machine_helper.h"
#include "calibration_routines.h"
#include "accelerometer_calibration.h"
#include "gyro_calibration.h"
#include "mag_calibration.h"
#include "baro_calibration.h"
#include "rc_calibration.h"
#include "airspeed_calibration.h"

/* oddly, ERROR is not defined for c++ */
#ifdef ERROR
# undef ERROR
#endif
static const int ERROR = -1;

extern struct system_load_s system_load;

/* Decouple update interval and hysteris counters, all depends on intervals */
#define COMMANDER_MONITORING_INTERVAL 50000
#define COMMANDER_MONITORING_LOOPSPERMSEC (1/(COMMANDER_MONITORING_INTERVAL/1000.0f))

#define MAVLINK_OPEN_INTERVAL 50000

#define STICK_ON_OFF_LIMIT 0.9f
#define STICK_ON_OFF_HYSTERESIS_TIME_MS 1000
#define STICK_ON_OFF_COUNTER_LIMIT (STICK_ON_OFF_HYSTERESIS_TIME_MS*COMMANDER_MONITORING_LOOPSPERMSEC)

#define POSITION_TIMEOUT		(2 * 1000 * 1000)	/**< consider the local or global position estimate invalid after 600ms */
#define FAILSAFE_DEFAULT_TIMEOUT	(3 * 1000 * 1000)	/**< hysteresis time - the failsafe will trigger after 3 seconds in this state */
#define RC_TIMEOUT			500000
#define DL_TIMEOUT			5 * 1000* 1000
#define OFFBOARD_TIMEOUT		500000
#define DIFFPRESS_TIMEOUT		2000000

#define PRINT_INTERVAL	5000000
#define PRINT_MODE_REJECT_INTERVAL	2000000

enum MAV_MODE_FLAG {
	MAV_MODE_FLAG_CUSTOM_MODE_ENABLED = 1, /* 0b00000001 Reserved for future use. | */
	MAV_MODE_FLAG_TEST_ENABLED = 2, /* 0b00000010 system has a test mode enabled. This flag is intended for temporary system tests and should not be used for stable implementations. | */
	MAV_MODE_FLAG_AUTO_ENABLED = 4, /* 0b00000100 autonomous mode enabled, system finds its own goal positions. Guided flag can be set or not, depends on the actual implementation. | */
	MAV_MODE_FLAG_GUIDED_ENABLED = 8, /* 0b00001000 guided mode enabled, system flies MISSIONs / mission items. | */
	MAV_MODE_FLAG_STABILIZE_ENABLED = 16, /* 0b00010000 system stabilizes electronically its attitude (and optionally position). It needs however further control inputs to move around. | */
	MAV_MODE_FLAG_HIL_ENABLED = 32, /* 0b00100000 hardware in the loop simulation. All motors / actuators are blocked, but internal software is full operational. | */
	MAV_MODE_FLAG_MANUAL_INPUT_ENABLED = 64, /* 0b01000000 remote control input is enabled. | */
	MAV_MODE_FLAG_SAFETY_ARMED = 128, /* 0b10000000 MAV safety set to armed. Motors are enabled / running / can start. Ready to fly. | */
	MAV_MODE_FLAG_ENUM_END = 129, /*  | */
};

/* Mavlink file descriptors */
static int mavlink_fd = 0;

/* flags */
static bool commander_initialized = false;
static volatile bool thread_should_exit = false;		/**< daemon exit flag */
static volatile bool thread_running = false;		/**< daemon status flag */
static int daemon_task;				/**< Handle of daemon task / thread */

static unsigned int leds_counter;
/* To remember when last notification was sent */
static uint64_t last_print_mode_reject_time = 0;
/* if connected via USB */
static bool on_usb_power = false;

static float takeoff_alt = 5.0f;
static int parachute_enabled = 0;
static float eph_threshold = 5.0f;
static float epv_threshold = 10.0f;

static struct vehicle_status_s status;
static struct actuator_armed_s armed;
static struct safety_s safety;
static struct vehicle_control_mode_s control_mode;
static struct offboard_control_setpoint_s sp_offboard;

/* tasks waiting for low prio thread */
typedef enum {
	LOW_PRIO_TASK_NONE = 0,
	LOW_PRIO_TASK_PARAM_SAVE,
	LOW_PRIO_TASK_PARAM_LOAD,
	LOW_PRIO_TASK_GYRO_CALIBRATION,
	LOW_PRIO_TASK_MAG_CALIBRATION,
	LOW_PRIO_TASK_ALTITUDE_CALIBRATION,
	LOW_PRIO_TASK_RC_CALIBRATION,
	LOW_PRIO_TASK_ACCEL_CALIBRATION,
	LOW_PRIO_TASK_AIRSPEED_CALIBRATION
} low_prio_task_t;

static low_prio_task_t low_prio_task = LOW_PRIO_TASK_NONE;

/**
 * The daemon app only briefly exists to start
 * the background job. The stack size assigned in the
 * Makefile does only apply to this management task.
 *
 * The actual stack size should be set in the call
 * to task_create().
 *
 * @ingroup apps
 */
extern "C" __EXPORT int commander_main(int argc, char *argv[]);

/**
 * Print the correct usage.
 */
void usage(const char *reason);

/**
 * React to commands that are sent e.g. from the mavlink module.
 */
bool handle_command(struct vehicle_status_s *status, const struct safety_s *safety, struct vehicle_command_s *cmd, struct actuator_armed_s *armed, struct home_position_s *home, struct vehicle_global_position_s *global_pos, orb_advert_t *home_pub);

/**
 * Mainloop of commander.
 */
int commander_thread_main(int argc, char *argv[]);

void control_status_leds(vehicle_status_s *status, const actuator_armed_s *actuator_armed, bool changed);

void check_valid(hrt_abstime timestamp, hrt_abstime timeout, bool valid_in, bool *valid_out, bool *changed);

void check_mode_switches(struct manual_control_setpoint_s *sp_man, struct vehicle_status_s *status);

transition_result_t set_main_state_rc(struct vehicle_status_s *status, struct manual_control_setpoint_s *sp_man);

void set_control_mode();

void print_reject_mode(struct vehicle_status_s *current_status, const char *msg);

void print_reject_arm(const char *msg);

void print_status();

transition_result_t check_navigation_state_machine(struct vehicle_status_s *status, struct vehicle_control_mode_s *control_mode, struct vehicle_local_position_s *local_pos);

transition_result_t arm_disarm(bool arm, const int mavlink_fd, const char *armedBy);

/**
 * Loop that runs at a lower rate and priority for calibration and parameter tasks.
 */
void *commander_low_prio_loop(void *arg);

void answer_command(struct vehicle_command_s &cmd, enum VEHICLE_CMD_RESULT result);


int commander_main(int argc, char *argv[])
{
	if (argc < 1) {
		usage("missing command");
	}

	if (!strcmp(argv[1], "start")) {

		if (thread_running) {
			warnx("commander already running");
			/* this is not an error */
			exit(0);
		}

		thread_should_exit = false;
		daemon_task = task_spawn_cmd("commander",
					     SCHED_DEFAULT,
					     SCHED_PRIORITY_MAX - 40,
					     2950,
					     commander_thread_main,
					     (argv) ? (const char **)&argv[2] : (const char **)NULL);

		while (!thread_running) {
			usleep(200);
		}

		exit(0);
	}

	if (!strcmp(argv[1], "stop")) {

		if (!thread_running) {
			errx(0, "commander already stopped");
		}

		thread_should_exit = true;

		while (thread_running) {
			usleep(200000);
			warnx(".");
		}

		warnx("terminated.");

		exit(0);
	}

	/* commands needing the app to run below */
	if (!thread_running) {
		warnx("\tcommander not started");
		exit(1);
	}

	if (!strcmp(argv[1], "status")) {
		print_status();
		exit(0);
	}

	if (!strcmp(argv[1], "check")) {
		int mavlink_fd_local = open(MAVLINK_LOG_DEVICE, 0);
		int checkres = prearm_check(&status, mavlink_fd_local);
		close(mavlink_fd_local);
		warnx("FINAL RESULT: %s", (checkres == 0) ? "OK" : "FAILED");
		exit(0);
	}

	if (!strcmp(argv[1], "arm")) {
		arm_disarm(true, mavlink_fd, "command line");
		exit(0);
	}

	if (!strcmp(argv[1], "disarm")) {
		arm_disarm(false, mavlink_fd, "command line");
		exit(0);
	}

	usage("unrecognized command");
	exit(1);
}

void usage(const char *reason)
{
	if (reason) {
		fprintf(stderr, "%s\n", reason);
	}

	fprintf(stderr, "usage: daemon {start|stop|status} [-p <additional params>]\n\n");
	exit(1);
}

void print_status()
{
	warnx("type: %s", (status.is_rotary_wing) ? "ROTARY" : "PLANE");
	warnx("usb powered: %s", (on_usb_power) ? "yes" : "no");
	warnx("avionics rail: %6.2f V", (double)status.avionics_power_rail_voltage);

	/* read all relevant states */
	int state_sub = orb_subscribe(ORB_ID(vehicle_status));
	struct vehicle_status_s state;
	orb_copy(ORB_ID(vehicle_status), state_sub, &state);

	const char *armed_str;

	switch (state.arming_state) {
	case ARMING_STATE_INIT:
		armed_str = "INIT";
		break;

	case ARMING_STATE_STANDBY:
		armed_str = "STANDBY";
		break;

	case ARMING_STATE_ARMED:
		armed_str = "ARMED";
		break;

	case ARMING_STATE_ARMED_ERROR:
		armed_str = "ARMED_ERROR";
		break;

	case ARMING_STATE_STANDBY_ERROR:
		armed_str = "STANDBY_ERROR";
		break;

	case ARMING_STATE_REBOOT:
		armed_str = "REBOOT";
		break;

	case ARMING_STATE_IN_AIR_RESTORE:
		armed_str = "IN_AIR_RESTORE";
		break;

	default:
		armed_str = "ERR: UNKNOWN STATE";
		break;
	}

	close(state_sub);


	warnx("arming: %s", armed_str);
}

static orb_advert_t status_pub;

transition_result_t arm_disarm(bool arm, const int mavlink_fd_local, const char *armedBy)
{
	transition_result_t arming_res = TRANSITION_NOT_CHANGED;

	// Transition the armed state. By passing mavlink_fd to arming_state_transition it will
	// output appropriate error messages if the state cannot transition.
	arming_res = arming_state_transition(&status, &safety, arm ? ARMING_STATE_ARMED : ARMING_STATE_STANDBY, &armed, true /* fRunPreArmChecks */, mavlink_fd_local);

	if (arming_res == TRANSITION_CHANGED && mavlink_fd) {
		mavlink_log_info(mavlink_fd_local, "[cmd] %s by %s", arm ? "ARMED" : "DISARMED", armedBy);

	} else if (arming_res == TRANSITION_DENIED) {
		tune_negative(true);
	}

	return arming_res;
}

bool handle_command(struct vehicle_status_s *status_local, const struct safety_s *safety_local,
	struct vehicle_command_s *cmd, struct actuator_armed_s *armed_local,
	struct home_position_s *home, struct vehicle_global_position_s *global_pos, orb_advert_t *home_pub)
{
	/* only handle commands that are meant to be handled by this system and component */
	if (cmd->target_system != status_local->system_id || ((cmd->target_component != status_local->component_id) && (cmd->target_component != 0))) { // component_id 0: valid for all components
		return false;
	}

	/* result of the command */
	enum VEHICLE_CMD_RESULT cmd_result = VEHICLE_CMD_RESULT_UNSUPPORTED;

	/* request to set different system mode */
	switch (cmd->command) {
	case VEHICLE_CMD_DO_SET_MODE: {
			uint8_t base_mode = (uint8_t)cmd->param1;
			uint8_t custom_main_mode = (uint8_t)cmd->param2;

			transition_result_t arming_ret = TRANSITION_NOT_CHANGED;

			transition_result_t main_ret = TRANSITION_NOT_CHANGED;

			/* set HIL state */
			hil_state_t new_hil_state = (base_mode & MAV_MODE_FLAG_HIL_ENABLED) ? HIL_STATE_ON : HIL_STATE_OFF;
			transition_result_t hil_ret = hil_state_transition(new_hil_state, status_pub, status_local, mavlink_fd);

			// Transition the arming state
			arming_ret = arm_disarm(base_mode & MAV_MODE_FLAG_SAFETY_ARMED, mavlink_fd, "set mode command");

			if (base_mode & MAV_MODE_FLAG_CUSTOM_MODE_ENABLED) {
				/* use autopilot-specific mode */
				if (custom_main_mode == PX4_CUSTOM_MAIN_MODE_MANUAL) {
					/* MANUAL */
					main_ret = main_state_transition(status_local, MAIN_STATE_MANUAL);

				} else if (custom_main_mode == PX4_CUSTOM_MAIN_MODE_ALTCTL) {
					/* ALTCTL */
					main_ret = main_state_transition(status_local, MAIN_STATE_ALTCTL);

				} else if (custom_main_mode == PX4_CUSTOM_MAIN_MODE_POSCTL) {
					/* POSCTL */
					main_ret = main_state_transition(status_local, MAIN_STATE_POSCTL);

				} else if (custom_main_mode == PX4_CUSTOM_MAIN_MODE_AUTO) {
					/* AUTO */
					main_ret = main_state_transition(status_local, MAIN_STATE_AUTO_MISSION);

				} else if (custom_main_mode == PX4_CUSTOM_MAIN_MODE_ACRO) {
					/* ACRO */
					main_ret = main_state_transition(status_local, MAIN_STATE_ACRO);

				} else if (custom_main_mode == PX4_CUSTOM_MAIN_MODE_OFFBOARD) {
					/* OFFBOARD */
					main_ret = main_state_transition(status_local, MAIN_STATE_OFFBOARD);
				}

			} else {
				/* use base mode */
				if (base_mode & MAV_MODE_FLAG_AUTO_ENABLED) {
					/* AUTO */
					main_ret = main_state_transition(status_local, MAIN_STATE_AUTO_MISSION);

				} else if (base_mode & MAV_MODE_FLAG_MANUAL_INPUT_ENABLED) {
					if (base_mode & MAV_MODE_FLAG_GUIDED_ENABLED) {
						/* POSCTL */
						main_ret = main_state_transition(status_local, MAIN_STATE_POSCTL);

					} else if (base_mode & MAV_MODE_FLAG_STABILIZE_ENABLED) {
						/* MANUAL */
						main_ret = main_state_transition(status_local, MAIN_STATE_MANUAL);
					}
				}
			}

			if (hil_ret != TRANSITION_DENIED && arming_ret != TRANSITION_DENIED && main_ret != TRANSITION_DENIED) {
				cmd_result = VEHICLE_CMD_RESULT_ACCEPTED;

			} else {
				cmd_result = VEHICLE_CMD_RESULT_TEMPORARILY_REJECTED;
			}
		}
		break;

	case VEHICLE_CMD_COMPONENT_ARM_DISARM: {
			// Adhere to MAVLink specs, but base on knowledge that these fundamentally encode ints
			// for logic state parameters

			if (static_cast<int>(cmd->param1 + 0.5f) != 0 && static_cast<int>(cmd->param1 + 0.5f) != 1) {
				mavlink_log_critical(mavlink_fd, "Unsupported ARM_DISARM param: %.3f", (double)cmd->param1);

			} else {

				bool cmd_arms = (static_cast<int>(cmd->param1 + 0.5f) == 1);

				// Flick to inair restore first if this comes from an onboard system
				if (cmd->source_system == status_local->system_id && cmd->source_component == status_local->component_id) {
					status_local->arming_state = ARMING_STATE_IN_AIR_RESTORE;
				}

				transition_result_t arming_res = arm_disarm(cmd_arms, mavlink_fd, "arm/disarm component command");

				if (arming_res == TRANSITION_DENIED) {
					mavlink_log_critical(mavlink_fd, "REJECTING component arm cmd");
					cmd_result = VEHICLE_CMD_RESULT_TEMPORARILY_REJECTED;

				} else {
					cmd_result = VEHICLE_CMD_RESULT_ACCEPTED;
				}
			}
		}
		break;

	case VEHICLE_CMD_OVERRIDE_GOTO: {
			// TODO listen vehicle_command topic directly from navigator (?)

			// Increase by 0.5f and rely on the integer cast
			// implicit floor(). This is the *safest* way to
			// convert from floats representing small ints to actual ints.
			unsigned int mav_goto = (cmd->param1 + 0.5f);

			if (mav_goto == 0) {	// MAV_GOTO_DO_HOLD
				status_local->nav_state = NAVIGATION_STATE_AUTO_LOITER;
				mavlink_log_critical(mavlink_fd, "Pause mission cmd");
				cmd_result = VEHICLE_CMD_RESULT_ACCEPTED;

			} else if (mav_goto == 1) {	// MAV_GOTO_DO_CONTINUE
				status_local->nav_state = NAVIGATION_STATE_AUTO_MISSION;
				mavlink_log_critical(mavlink_fd, "Continue mission cmd");
				cmd_result = VEHICLE_CMD_RESULT_ACCEPTED;

			} else {
				mavlink_log_critical(mavlink_fd, "REJ CMD: %.1f %.1f %.1f %.1f %.1f %.1f %.1f %.1f",
					(double)cmd->param1,
					(double)cmd->param2,
					(double)cmd->param3,
					(double)cmd->param4,
					(double)cmd->param5,
					(double)cmd->param6,
					(double)cmd->param7);
			}
		}
		break;

	/* Flight termination */
	case VEHICLE_CMD_DO_FLIGHTTERMINATION: {
			if (cmd->param1 > 0.5f) {
				//XXX update state machine?
				armed_local->force_failsafe = true;
				warnx("forcing failsafe");
			} else {
				armed_local->force_failsafe = false;
				warnx("disabling failsafe");
			}
			cmd_result = VEHICLE_CMD_RESULT_ACCEPTED;
		}
		break;

	case VEHICLE_CMD_DO_SET_HOME: {
			bool use_current = cmd->param1 > 0.5f;

			if (use_current) {
				/* use current position */
				if (status_local->condition_global_position_valid) {
					home->lat = global_pos->lat;
					home->lon = global_pos->lon;
					home->alt = global_pos->alt;

					home->timestamp = hrt_absolute_time();

					cmd_result = VEHICLE_CMD_RESULT_ACCEPTED;

				} else {
					cmd_result = VEHICLE_CMD_RESULT_TEMPORARILY_REJECTED;
				}

			} else {
				/* use specified position */
				home->lat = cmd->param5;
				home->lon = cmd->param6;
				home->alt = cmd->param7;

				home->timestamp = hrt_absolute_time();

				cmd_result = VEHICLE_CMD_RESULT_ACCEPTED;
			}

			if (cmd_result == VEHICLE_CMD_RESULT_ACCEPTED) {
				warnx("home: lat = %.7f, lon = %.7f, alt = %.2f ", home->lat, home->lon, (double)home->alt);
				mavlink_log_info(mavlink_fd, "[cmd] home: %.7f, %.7f, %.2f", home->lat, home->lon, (double)home->alt);

				/* announce new home position */
				if (*home_pub > 0) {
					orb_publish(ORB_ID(home_position), *home_pub, home);

				} else {
					*home_pub = orb_advertise(ORB_ID(home_position), home);
				}

				/* mark home position as set */
				status_local->condition_home_position_valid = true;
			}
		}
		break;

	case VEHICLE_CMD_PREFLIGHT_REBOOT_SHUTDOWN:
	case VEHICLE_CMD_PREFLIGHT_CALIBRATION:
	case VEHICLE_CMD_PREFLIGHT_SET_SENSOR_OFFSETS:
	case VEHICLE_CMD_PREFLIGHT_STORAGE:
		/* ignore commands that handled in low prio loop */
		break;

	default:
<<<<<<< HEAD
		/* don't warn about unsupported commands, maybe another app supports it */
//		answer_command(*cmd, VEHICLE_CMD_RESULT_UNSUPPORTED);
=======
		/* Warn about unsupported commands, this makes sense because only commands
		 * to this component ID (or all) are passed by mavlink. */
		answer_command(*cmd, VEHICLE_CMD_RESULT_UNSUPPORTED);
>>>>>>> 2a7848c7
		break;
	}

	if (cmd_result != VEHICLE_CMD_RESULT_UNSUPPORTED) {
		/* already warned about unsupported commands in "default" case */
		answer_command(*cmd, cmd_result);
	}

	/* send any requested ACKs */
	if (cmd->confirmation > 0 && cmd_result != VEHICLE_CMD_RESULT_UNSUPPORTED) {
		/* send acknowledge command */
		// XXX TODO
	}

	return true;
}

int commander_thread_main(int argc, char *argv[])
{
	/* not yet initialized */
	commander_initialized = false;

	bool arm_tune_played = false;
	bool was_armed = false;

	/* set parameters */
	param_t _param_sys_type = param_find("MAV_TYPE");
	param_t _param_system_id = param_find("MAV_SYS_ID");
	param_t _param_component_id = param_find("MAV_COMP_ID");
	param_t _param_takeoff_alt = param_find("NAV_TAKEOFF_ALT");
	param_t _param_enable_parachute = param_find("NAV_PARACHUTE_EN");
	param_t _param_enable_datalink_loss = param_find("COM_DL_LOSS_EN");

	/* welcome user */
	warnx("starting");

	const char *main_states_str[MAIN_STATE_MAX];
	main_states_str[MAIN_STATE_MANUAL]			= "MANUAL";
	main_states_str[MAIN_STATE_ALTCTL]			= "ALTCTL";
	main_states_str[MAIN_STATE_POSCTL]			= "POSCTL";
	main_states_str[MAIN_STATE_AUTO_MISSION]		= "AUTO_MISSION";
	main_states_str[MAIN_STATE_AUTO_LOITER]			= "AUTO_LOITER";
	main_states_str[MAIN_STATE_AUTO_RTL]			= "AUTO_RTL";
	main_states_str[MAIN_STATE_ACRO]			= "ACRO";
	main_states_str[MAIN_STATE_OFFBOARD]			= "OFFBOARD";

	const char *arming_states_str[ARMING_STATE_MAX];
	arming_states_str[ARMING_STATE_INIT]			= "INIT";
	arming_states_str[ARMING_STATE_STANDBY]			= "STANDBY";
	arming_states_str[ARMING_STATE_ARMED]			= "ARMED";
	arming_states_str[ARMING_STATE_ARMED_ERROR]		= "ARMED_ERROR";
	arming_states_str[ARMING_STATE_STANDBY_ERROR]		= "STANDBY_ERROR";
	arming_states_str[ARMING_STATE_REBOOT]			= "REBOOT";
	arming_states_str[ARMING_STATE_IN_AIR_RESTORE]		= "IN_AIR_RESTORE";

	const char *nav_states_str[NAVIGATION_STATE_MAX];
	nav_states_str[NAVIGATION_STATE_MANUAL]			= "MANUAL";
	nav_states_str[NAVIGATION_STATE_ALTCTL]			= "ALTCTL";
	nav_states_str[NAVIGATION_STATE_POSCTL]			= "POSCTL";
	nav_states_str[NAVIGATION_STATE_AUTO_MISSION]		= "AUTO_MISSION";
	nav_states_str[NAVIGATION_STATE_AUTO_LOITER]		= "AUTO_LOITER";
	nav_states_str[NAVIGATION_STATE_AUTO_RTL]		= "AUTO_RTL";
	nav_states_str[NAVIGATION_STATE_AUTO_RTGS]		= "AUTO_RTGS";
	nav_states_str[NAVIGATION_STATE_ACRO]			= "ACRO";
	nav_states_str[NAVIGATION_STATE_LAND]			= "LAND";
	nav_states_str[NAVIGATION_STATE_DESCEND]		= "DESCEND";
	nav_states_str[NAVIGATION_STATE_TERMINATION]		= "TERMINATION";
	nav_states_str[NAVIGATION_STATE_OFFBOARD]		= "OFFBOARD";

	/* pthread for slow low prio thread */
	pthread_t commander_low_prio_thread;

	/* initialize */
	if (led_init() != 0) {
		warnx("ERROR: LED INIT FAIL");
	}

	if (buzzer_init() != OK) {
		warnx("ERROR: BUZZER INIT FAIL");
	}

	mavlink_fd = open(MAVLINK_LOG_DEVICE, 0);

	/* vehicle status topic */
	memset(&status, 0, sizeof(status));
	status.condition_landed = true;	// initialize to safe value
	// We want to accept RC inputs as default
	status.rc_input_blocked = false;
	status.main_state = MAIN_STATE_MANUAL;
	status.nav_state = NAVIGATION_STATE_MANUAL;
	status.arming_state = ARMING_STATE_INIT;
	status.hil_state = HIL_STATE_OFF;
	status.failsafe = false;

	/* neither manual nor offboard control commands have been received */
	status.offboard_control_signal_found_once = false;
	status.rc_signal_found_once = false;

	/* mark all signals lost as long as they haven't been found */
	status.rc_signal_lost = true;
	status.offboard_control_signal_lost = true;
	status.data_link_lost = true;

	/* set battery warning flag */
	status.battery_warning = VEHICLE_BATTERY_WARNING_NONE;
	status.condition_battery_voltage_valid = false;

	// XXX for now just set sensors as initialized
	status.condition_system_sensors_initialized = true;

	status.counter++;
	status.timestamp = hrt_absolute_time();

	status.condition_power_input_valid = true;
	status.avionics_power_rail_voltage = -1.0f;

	// CIRCUIT BREAKERS
	status.circuit_breaker_engaged_power_check = false;
	status.circuit_breaker_engaged_airspd_check = false;

	/* publish initial state */
	status_pub = orb_advertise(ORB_ID(vehicle_status), &status);
	if (status_pub < 0) {
		warnx("ERROR: orb_advertise for topic vehicle_status failed (uorb app running?).\n");
		warnx("exiting.");
		exit(ERROR);
	}

	/* armed topic */
	orb_advert_t armed_pub;
	/* Initialize armed with all false */
	memset(&armed, 0, sizeof(armed));

	/* vehicle control mode topic */
	memset(&control_mode, 0, sizeof(control_mode));
	orb_advert_t control_mode_pub = orb_advertise(ORB_ID(vehicle_control_mode), &control_mode);

	armed_pub = orb_advertise(ORB_ID(actuator_armed), &armed);

	/* home position */
	orb_advert_t home_pub = -1;
	struct home_position_s home;
	memset(&home, 0, sizeof(home));

	/* init mission state, do it here to allow navigator to use stored mission even if mavlink failed to start */
	orb_advert_t mission_pub = -1;
	mission_s mission;
	if (dm_read(DM_KEY_MISSION_STATE, 0, &mission, sizeof(mission_s)) == sizeof(mission_s)) {
		if (mission.dataman_id >= 0 && mission.dataman_id <= 1) {
			warnx("loaded mission state: dataman_id=%d, count=%u, current=%d", mission.dataman_id, mission.count, mission.current_seq);
			mavlink_log_info(mavlink_fd, "[cmd] dataman_id=%d, count=%u, current=%d",
												mission.dataman_id, mission.count, mission.current_seq);
		} else {
			const char *missionfail = "reading mission state failed";
			warnx("%s", missionfail);
			mavlink_log_critical(mavlink_fd, missionfail);

			/* initialize mission state in dataman */
			mission.dataman_id = 0;
			mission.count = 0;
			mission.current_seq = 0;
			dm_write(DM_KEY_MISSION_STATE, 0, DM_PERSIST_POWER_ON_RESET, &mission, sizeof(mission_s));
		}

		mission_pub = orb_advertise(ORB_ID(offboard_mission), &mission);
		orb_publish(ORB_ID(offboard_mission), mission_pub, &mission);
	}

	int ret;

	pthread_attr_t commander_low_prio_attr;
	pthread_attr_init(&commander_low_prio_attr);
	pthread_attr_setstacksize(&commander_low_prio_attr, 2900);

	struct sched_param param;
	(void)pthread_attr_getschedparam(&commander_low_prio_attr, &param);

	/* low priority */
	param.sched_priority = SCHED_PRIORITY_DEFAULT - 50;
	(void)pthread_attr_setschedparam(&commander_low_prio_attr, &param);
	pthread_create(&commander_low_prio_thread, &commander_low_prio_attr, commander_low_prio_loop, NULL);
	pthread_attr_destroy(&commander_low_prio_attr);

	/* Start monitoring loop */
	unsigned counter = 0;
	unsigned stick_off_counter = 0;
	unsigned stick_on_counter = 0;

	bool low_battery_voltage_actions_done = false;
	bool critical_battery_voltage_actions_done = false;

	hrt_abstime last_idle_time = 0;
	hrt_abstime start_time = 0;

	bool status_changed = true;
	bool param_init_forced = true;

	bool updated = false;

	rc_calibration_check(mavlink_fd);

	/* Subscribe to safety topic */
	int safety_sub = orb_subscribe(ORB_ID(safety));
	memset(&safety, 0, sizeof(safety));
	safety.safety_switch_available = false;
	safety.safety_off = false;

	/* Subscribe to mission result topic */
	int mission_result_sub = orb_subscribe(ORB_ID(mission_result));
	struct mission_result_s mission_result;
	memset(&mission_result, 0, sizeof(mission_result));

	/* Subscribe to manual control data */
	int sp_man_sub = orb_subscribe(ORB_ID(manual_control_setpoint));
	struct manual_control_setpoint_s sp_man;
	memset(&sp_man, 0, sizeof(sp_man));

	/* Subscribe to offboard control data */
	int sp_offboard_sub = orb_subscribe(ORB_ID(offboard_control_setpoint));
	memset(&sp_offboard, 0, sizeof(sp_offboard));

	/* Subscribe to telemetry status topics */
	int telemetry_subs[TELEMETRY_STATUS_ORB_ID_NUM];
	uint64_t telemetry_last_heartbeat[TELEMETRY_STATUS_ORB_ID_NUM];
	bool telemetry_lost[TELEMETRY_STATUS_ORB_ID_NUM];

	for (int i = 0; i < TELEMETRY_STATUS_ORB_ID_NUM; i++) {
		telemetry_subs[i] = orb_subscribe(telemetry_status_orb_id[i]);
		telemetry_last_heartbeat[i] = 0;
		telemetry_lost[i] = true;
	}

	/* Subscribe to global position */
	int global_position_sub = orb_subscribe(ORB_ID(vehicle_global_position));
	struct vehicle_global_position_s global_position;
	memset(&global_position, 0, sizeof(global_position));
	/* Init EPH and EPV */
	global_position.eph = 1000.0f;
	global_position.epv = 1000.0f;

	/* Subscribe to local position data */
	int local_position_sub = orb_subscribe(ORB_ID(vehicle_local_position));
	struct vehicle_local_position_s local_position;
	memset(&local_position, 0, sizeof(local_position));

	/*
	 * The home position is set based on GPS only, to prevent a dependency between
	 * position estimator and commander. RAW GPS is more than good enough for a
	 * non-flying vehicle.
	 */

	/* Subscribe to GPS topic */
	int gps_sub = orb_subscribe(ORB_ID(vehicle_gps_position));
	struct vehicle_gps_position_s gps_position;
	memset(&gps_position, 0, sizeof(gps_position));

	/* Subscribe to sensor topic */
	int sensor_sub = orb_subscribe(ORB_ID(sensor_combined));
	struct sensor_combined_s sensors;
	memset(&sensors, 0, sizeof(sensors));

	/* Subscribe to differential pressure topic */
	int diff_pres_sub = orb_subscribe(ORB_ID(differential_pressure));
	struct differential_pressure_s diff_pres;
	memset(&diff_pres, 0, sizeof(diff_pres));

	/* Subscribe to command topic */
	int cmd_sub = orb_subscribe(ORB_ID(vehicle_command));
	struct vehicle_command_s cmd;
	memset(&cmd, 0, sizeof(cmd));

	/* Subscribe to parameters changed topic */
	int param_changed_sub = orb_subscribe(ORB_ID(parameter_update));
	struct parameter_update_s param_changed;
	memset(&param_changed, 0, sizeof(param_changed));

	/* Subscribe to battery topic */
	int battery_sub = orb_subscribe(ORB_ID(battery_status));
	struct battery_status_s battery;
	memset(&battery, 0, sizeof(battery));

	/* Subscribe to subsystem info topic */
	int subsys_sub = orb_subscribe(ORB_ID(subsystem_info));
	struct subsystem_info_s info;
	memset(&info, 0, sizeof(info));

	/* Subscribe to position setpoint triplet */
	int pos_sp_triplet_sub = orb_subscribe(ORB_ID(position_setpoint_triplet));
	struct position_setpoint_triplet_s pos_sp_triplet;
	memset(&pos_sp_triplet, 0, sizeof(pos_sp_triplet));

	/* Subscribe to system power */
	int system_power_sub = orb_subscribe(ORB_ID(system_power));
	struct system_power_s system_power;
	memset(&system_power, 0, sizeof(system_power));

	/* Subscribe to actuator controls (outputs) */
	int actuator_controls_sub = orb_subscribe(ORB_ID_VEHICLE_ATTITUDE_CONTROLS);
	struct actuator_controls_s actuator_controls;
	memset(&actuator_controls, 0, sizeof(actuator_controls));

	control_status_leds(&status, &armed, true);

	/* now initialized */
	commander_initialized = true;
	thread_running = true;

	start_time = hrt_absolute_time();

	transition_result_t arming_ret;

	int32_t datalink_loss_enabled = false;

	/* check which state machines for changes, clear "changed" flag */
	bool arming_state_changed = false;
	bool main_state_changed = false;
	bool failsafe_old = false;

	while (!thread_should_exit) {

		if (mavlink_fd < 0 && counter % (1000000 / MAVLINK_OPEN_INTERVAL) == 0) {
			/* try to open the mavlink log device every once in a while */
			mavlink_fd = open(MAVLINK_LOG_DEVICE, 0);
		}

		arming_ret = TRANSITION_NOT_CHANGED;


		/* update parameters */
		orb_check(param_changed_sub, &updated);

		if (updated || param_init_forced) {
			param_init_forced = false;
			/* parameters changed */
			orb_copy(ORB_ID(parameter_update), param_changed_sub, &param_changed);

			/* update parameters */
			if (!armed.armed) {
				if (param_get(_param_sys_type, &(status.system_type)) != OK) {
					warnx("failed getting new system type");
				}

				/* disable manual override for all systems that rely on electronic stabilization */
				if (status.system_type == VEHICLE_TYPE_COAXIAL ||
				    status.system_type == VEHICLE_TYPE_HELICOPTER ||
				    status.system_type == VEHICLE_TYPE_TRICOPTER ||
				    status.system_type == VEHICLE_TYPE_QUADROTOR ||
				    status.system_type == VEHICLE_TYPE_HEXAROTOR ||
				    status.system_type == VEHICLE_TYPE_OCTOROTOR) {
					status.is_rotary_wing = true;

				} else {
					status.is_rotary_wing = false;
				}

				/* check and update system / component ID */
				param_get(_param_system_id, &(status.system_id));
				param_get(_param_component_id, &(status.component_id));

				status.circuit_breaker_engaged_power_check = circuit_breaker_enabled("CBRK_SUPPLY_CHK", CBRK_SUPPLY_CHK_KEY);
				status.circuit_breaker_engaged_airspd_check = circuit_breaker_enabled("CBRK_AIRSPD_CHK", CBRK_AIRSPD_CHK_KEY);

				status_changed = true;

				/* re-check RC calibration */
				rc_calibration_check(mavlink_fd);
			}

			/* navigation parameters */
			param_get(_param_takeoff_alt, &takeoff_alt);
			param_get(_param_enable_parachute, &parachute_enabled);
			param_get(_param_enable_datalink_loss, &datalink_loss_enabled);
		}

		orb_check(sp_man_sub, &updated);

		if (updated) {
			orb_copy(ORB_ID(manual_control_setpoint), sp_man_sub, &sp_man);
		}

		orb_check(sp_offboard_sub, &updated);

		if (updated) {
			orb_copy(ORB_ID(offboard_control_setpoint), sp_offboard_sub, &sp_offboard);
		}

		if (sp_offboard.timestamp != 0 &&
		    sp_offboard.timestamp + OFFBOARD_TIMEOUT > hrt_absolute_time()) {
			if (status.offboard_control_signal_lost) {
				status.offboard_control_signal_lost = false;
				status_changed = true;
			}
		} else {
			if (!status.offboard_control_signal_lost) {
				status.offboard_control_signal_lost = true;
				status_changed = true;
			}
		}

		for (int i = 0; i < TELEMETRY_STATUS_ORB_ID_NUM; i++) {
			orb_check(telemetry_subs[i], &updated);

			if (updated) {
				struct telemetry_status_s telemetry;
				memset(&telemetry, 0, sizeof(telemetry));

				orb_copy(telemetry_status_orb_id[i], telemetry_subs[i], &telemetry);

				/* perform system checks when new telemetry link connected */
				if (mavlink_fd &&
					telemetry_last_heartbeat[i] == 0 &&
					telemetry.heartbeat_time > 0 &&
					hrt_elapsed_time(&telemetry.heartbeat_time) < DL_TIMEOUT) {

					(void)rc_calibration_check(mavlink_fd);
				}

				telemetry_last_heartbeat[i] = telemetry.heartbeat_time;
			}
		}

		orb_check(sensor_sub, &updated);

		if (updated) {
			orb_copy(ORB_ID(sensor_combined), sensor_sub, &sensors);
		}

		orb_check(diff_pres_sub, &updated);

		if (updated) {
			orb_copy(ORB_ID(differential_pressure), diff_pres_sub, &diff_pres);
		}

		orb_check(system_power_sub, &updated);

		if (updated) {
			orb_copy(ORB_ID(system_power), system_power_sub, &system_power);

			if (hrt_elapsed_time(&system_power.timestamp) < 200000) {
				if (system_power.servo_valid &&
					!system_power.brick_valid &&
					!system_power.usb_connected) {
					/* flying only on servo rail, this is unsafe */
					status.condition_power_input_valid = false;
				} else {
					status.condition_power_input_valid = true;
				}

				/* copy avionics voltage */
				status.avionics_power_rail_voltage = system_power.voltage5V_v;
			}
		}

		check_valid(diff_pres.timestamp, DIFFPRESS_TIMEOUT, true, &(status.condition_airspeed_valid), &status_changed);

		/* update safety topic */
		orb_check(safety_sub, &updated);

		if (updated) {
			orb_copy(ORB_ID(safety), safety_sub, &safety);

			/* disarm if safety is now on and still armed */
			if (status.hil_state == HIL_STATE_OFF && safety.safety_switch_available && !safety.safety_off && armed.armed) {
				arming_state_t new_arming_state = (status.arming_state == ARMING_STATE_ARMED ? ARMING_STATE_STANDBY : ARMING_STATE_STANDBY_ERROR);

				if (TRANSITION_CHANGED == arming_state_transition(&status, &safety, new_arming_state, &armed, true /* fRunPreArmChecks */, mavlink_fd)) {
					mavlink_log_info(mavlink_fd, "DISARMED by safety switch");
					arming_state_changed = true;
				}
			}
		}

		/* update global position estimate */
		orb_check(global_position_sub, &updated);

		if (updated) {
			/* position changed */
			orb_copy(ORB_ID(vehicle_global_position), global_position_sub, &global_position);
		}

		/* update local position estimate */
		orb_check(local_position_sub, &updated);

		if (updated) {
			/* position changed */
			orb_copy(ORB_ID(vehicle_local_position), local_position_sub, &local_position);
		}

		/* update condition_global_position_valid */
		/* hysteresis for EPH/EPV */
		bool eph_good;

		if (status.condition_global_position_valid) {
			if (global_position.eph > eph_threshold * 2.5f) {
				eph_good = false;

			} else {
				eph_good = true;
			}

		} else {
			if (global_position.eph < eph_threshold) {
				eph_good = true;

			} else {
				eph_good = false;
			}
		}

		check_valid(global_position.timestamp, POSITION_TIMEOUT, eph_good, &(status.condition_global_position_valid), &status_changed);

		/* check if GPS fix is ok */

		/* update home position */
		if (!status.condition_home_position_valid && status.condition_global_position_valid && !armed.armed &&
		    (global_position.eph < eph_threshold) && (global_position.epv < epv_threshold)) {

			home.lat = global_position.lat;
			home.lon = global_position.lon;
			home.alt = global_position.alt;

			home.x = local_position.x;
			home.y = local_position.y;
			home.z = local_position.z;

			warnx("home: lat = %.7f, lon = %.7f, alt = %.2f ", home.lat, home.lon, (double)home.alt);
			mavlink_log_info(mavlink_fd, "[cmd] home: %.7f, %.7f, %.2f", home.lat, home.lon, (double)home.alt);

			/* announce new home position */
			if (home_pub > 0) {
				orb_publish(ORB_ID(home_position), home_pub, &home);

			} else {
				home_pub = orb_advertise(ORB_ID(home_position), &home);
			}

			/* mark home position as set */
			status.condition_home_position_valid = true;
			tune_positive(true);
		}

		/* update condition_local_position_valid and condition_local_altitude_valid */
		/* hysteresis for EPH */
		bool local_eph_good;

		if (status.condition_local_position_valid) {
			if (local_position.eph > eph_threshold * 2.5f) {
				local_eph_good = false;

			} else {
				local_eph_good = true;
			}

		} else {
			if (local_position.eph < eph_threshold) {
				local_eph_good = true;

			} else {
				local_eph_good = false;
			}
		}
		check_valid(local_position.timestamp, POSITION_TIMEOUT, local_position.xy_valid && local_eph_good, &(status.condition_local_position_valid), &status_changed);
		check_valid(local_position.timestamp, POSITION_TIMEOUT, local_position.z_valid, &(status.condition_local_altitude_valid), &status_changed);

		if (status.condition_local_altitude_valid) {
			if (status.condition_landed != local_position.landed) {
				status.condition_landed = local_position.landed;
				status_changed = true;

				if (status.condition_landed) {
					mavlink_log_critical(mavlink_fd, "LANDED MODE");

				} else {
					mavlink_log_critical(mavlink_fd, "IN AIR MODE");
				}
			}
		}

		/* update battery status */
		orb_check(battery_sub, &updated);

		if (updated) {
			orb_copy(ORB_ID(battery_status), battery_sub, &battery);
			orb_copy(ORB_ID_VEHICLE_ATTITUDE_CONTROLS, actuator_controls_sub, &actuator_controls);

			/* only consider battery voltage if system has been running 2s and battery voltage is valid */
			if (hrt_absolute_time() > start_time + 2000000 && battery.voltage_filtered_v > 0.0f) {
				status.battery_voltage = battery.voltage_filtered_v;
				status.battery_current = battery.current_a;
				status.condition_battery_voltage_valid = true;

				/* get throttle (if armed), as we only care about energy negative throttle also counts */
				float throttle = (armed.armed) ? fabsf(actuator_controls.control[3]) : 0.0f;
				status.battery_remaining = battery_remaining_estimate_voltage(battery.voltage_filtered_v, battery.discharged_mah, throttle);
			}
		}

		/* update subsystem */
		orb_check(subsys_sub, &updated);

		if (updated) {
			orb_copy(ORB_ID(subsystem_info), subsys_sub, &info);

			warnx("subsystem changed: %d\n", (int)info.subsystem_type);

			/* mark / unmark as present */
			if (info.present) {
				status.onboard_control_sensors_present |= info.subsystem_type;

			} else {
				status.onboard_control_sensors_present &= ~info.subsystem_type;
			}

			/* mark / unmark as enabled */
			if (info.enabled) {
				status.onboard_control_sensors_enabled |= info.subsystem_type;

			} else {
				status.onboard_control_sensors_enabled &= ~info.subsystem_type;
			}

			/* mark / unmark as ok */
			if (info.ok) {
				status.onboard_control_sensors_health |= info.subsystem_type;

			} else {
				status.onboard_control_sensors_health &= ~info.subsystem_type;
			}

			status_changed = true;
		}

		/* update position setpoint triplet */
		orb_check(pos_sp_triplet_sub, &updated);

		if (updated) {
			orb_copy(ORB_ID(position_setpoint_triplet), pos_sp_triplet_sub, &pos_sp_triplet);
		}

		if (counter % (1000000 / COMMANDER_MONITORING_INTERVAL) == 0) {
			/* compute system load */
			uint64_t interval_runtime = system_load.tasks[0].total_runtime - last_idle_time;

			if (last_idle_time > 0) {
				status.load = 1.0f - ((float)interval_runtime / 1e6f);        //system load is time spent in non-idle
			}

			last_idle_time = system_load.tasks[0].total_runtime;

			/* check if board is connected via USB */
			//struct stat statbuf;
			//on_usb_power = (stat("/dev/ttyACM0", &statbuf) == 0);
		}

		/* if battery voltage is getting lower, warn using buzzer, etc. */
		if (status.condition_battery_voltage_valid && status.battery_remaining < 0.18f && !low_battery_voltage_actions_done) {
			low_battery_voltage_actions_done = true;
			mavlink_log_critical(mavlink_fd, "LOW BATTERY, RETURN TO LAND ADVISED");
			status.battery_warning = VEHICLE_BATTERY_WARNING_LOW;
			status_changed = true;

		} else if (status.condition_battery_voltage_valid && status.battery_remaining < 0.09f && !critical_battery_voltage_actions_done && low_battery_voltage_actions_done) {
			/* critical battery voltage, this is rather an emergency, change state machine */
			critical_battery_voltage_actions_done = true;
			mavlink_log_emergency(mavlink_fd, "CRITICAL BATTERY, LAND IMMEDIATELY");
			status.battery_warning = VEHICLE_BATTERY_WARNING_CRITICAL;

			if (armed.armed) {
				arming_ret = arming_state_transition(&status, &safety, ARMING_STATE_ARMED_ERROR, &armed, true /* fRunPreArmChecks */, mavlink_fd);

				if (arming_ret == TRANSITION_CHANGED) {
					arming_state_changed = true;
				}

			} else {
				arming_ret = arming_state_transition(&status, &safety, ARMING_STATE_STANDBY_ERROR, &armed, true /* fRunPreArmChecks */, mavlink_fd);

				if (arming_ret == TRANSITION_CHANGED) {
					arming_state_changed = true;
				}
			}
			status_changed = true;
		}

		/* End battery voltage check */

		/* If in INIT state, try to proceed to STANDBY state */
		if (status.arming_state == ARMING_STATE_INIT && low_prio_task == LOW_PRIO_TASK_NONE) {
			/* TODO: check for sensors */
			arming_ret = arming_state_transition(&status, &safety, ARMING_STATE_STANDBY, &armed, true /* fRunPreArmChecks */, mavlink_fd);

			if (arming_ret == TRANSITION_CHANGED) {
				arming_state_changed = true;
			}

		} else {
			/* TODO: Add emergency stuff if sensors are lost */
		}


		/*
		 * Check for valid position information.
		 *
		 * If the system has a valid position source from an onboard
		 * position estimator, it is safe to operate it autonomously.
		 * The flag_vector_flight_mode_ok flag indicates that a minimum
		 * set of position measurements is available.
		 */

		orb_check(gps_sub, &updated);

		if (updated) {
			orb_copy(ORB_ID(vehicle_gps_position), gps_sub, &gps_position);
		}

		orb_check(mission_result_sub, &updated);

		if (updated) {
			orb_copy(ORB_ID(mission_result), mission_result_sub, &mission_result);
		}

		/* RC input check */
		if (!status.rc_input_blocked && sp_man.timestamp != 0 && hrt_absolute_time() < sp_man.timestamp + RC_TIMEOUT) {
			/* handle the case where RC signal was regained */
			if (!status.rc_signal_found_once) {
				status.rc_signal_found_once = true;
				mavlink_log_critical(mavlink_fd, "detected RC signal first time");
				status_changed = true;

			} else {
				if (status.rc_signal_lost) {
					mavlink_log_critical(mavlink_fd, "RC signal regained");
					status_changed = true;
				}
			}

			status.rc_signal_lost = false;

			/* check if left stick is in lower left position and we are in MANUAL or AUTO_READY mode or (ASSIST mode and landed) -> disarm
			 * do it only for rotary wings */
			if (status.is_rotary_wing &&
			    (status.arming_state == ARMING_STATE_ARMED || status.arming_state == ARMING_STATE_ARMED_ERROR) &&
			    (status.main_state == MAIN_STATE_MANUAL || status.main_state == MAIN_STATE_ACRO || status.condition_landed) &&
			    sp_man.r < -STICK_ON_OFF_LIMIT && sp_man.z < 0.1f) {

				if (stick_off_counter > STICK_ON_OFF_COUNTER_LIMIT) {
					/* disarm to STANDBY if ARMED or to STANDBY_ERROR if ARMED_ERROR */
					arming_state_t new_arming_state = (status.arming_state == ARMING_STATE_ARMED ? ARMING_STATE_STANDBY : ARMING_STATE_STANDBY_ERROR);
					arming_ret = arming_state_transition(&status, &safety, new_arming_state, &armed, true /* fRunPreArmChecks */, mavlink_fd);
					if (arming_ret == TRANSITION_CHANGED) {
						arming_state_changed = true;
					}
					stick_off_counter = 0;

				} else {
					stick_off_counter++;
				}

			} else {
				stick_off_counter = 0;
			}

			/* check if left stick is in lower right position and we're in MANUAL mode -> arm */
			if (status.arming_state == ARMING_STATE_STANDBY &&
			    sp_man.r > STICK_ON_OFF_LIMIT && sp_man.z < 0.1f) {
				if (stick_on_counter > STICK_ON_OFF_COUNTER_LIMIT) {

					/* we check outside of the transition function here because the requirement
					 * for being in manual mode only applies to manual arming actions.
					 * the system can be armed in auto if armed via the GCS.
					 */
					if (status.main_state != MAIN_STATE_MANUAL) {
						print_reject_arm("NOT ARMING: Switch to MANUAL mode first.");
					} else {
						arming_ret = arming_state_transition(&status, &safety, ARMING_STATE_ARMED, &armed, true /* fRunPreArmChecks */, mavlink_fd);
						if (arming_ret == TRANSITION_CHANGED) {
							arming_state_changed = true;
						}
					}

					stick_on_counter = 0;

				} else {
					stick_on_counter++;
				}

			} else {
				stick_on_counter = 0;
			}

			if (arming_ret == TRANSITION_CHANGED) {
				if (status.arming_state == ARMING_STATE_ARMED) {
					mavlink_log_info(mavlink_fd, "ARMED by RC");

				} else {
					mavlink_log_info(mavlink_fd, "DISARMED by RC");
				}
				arming_state_changed = true;

			} else if (arming_ret == TRANSITION_DENIED) {
				/*
				 * the arming transition can be denied to a number of reasons:
				 *  - pre-flight check failed (sensors not ok or not calibrated)
				 *  - safety not disabled
				 *  - system not in manual mode
				 */
				tune_negative(true);
			}

			/* evaluate the main state machine according to mode switches */
			transition_result_t main_res = set_main_state_rc(&status, &sp_man);

			/* play tune on mode change only if armed, blink LED always */
			if (main_res == TRANSITION_CHANGED) {
				tune_positive(armed.armed);
				main_state_changed = true;

			} else if (main_res == TRANSITION_DENIED) {
				/* DENIED here indicates bug in the commander */
				mavlink_log_critical(mavlink_fd, "main state transition denied");
			}

		} else {
			if (!status.rc_signal_lost) {
				mavlink_log_critical(mavlink_fd, "RC SIGNAL LOST");
				status.rc_signal_lost = true;
				status_changed = true;
			}
		}

		/* data links check */
		bool have_link = false;
		for (int i = 0; i < TELEMETRY_STATUS_ORB_ID_NUM; i++) {
			if (telemetry_last_heartbeat[i] != 0 && hrt_elapsed_time(&telemetry_last_heartbeat[i]) < DL_TIMEOUT) {
				/* handle the case where data link was regained */
				if (telemetry_lost[i]) {
					mavlink_log_critical(mavlink_fd, "data link %i regained", i);
					telemetry_lost[i] = false;
				}
				have_link = true;

			} else {
				if (!telemetry_lost[i]) {
					mavlink_log_critical(mavlink_fd, "data link %i lost", i);
					telemetry_lost[i] = true;
				}
			}
		}

		if (have_link) {
			/* handle the case where data link was regained */
			if (status.data_link_lost) {
				status.data_link_lost = false;
				status_changed = true;
			}

		} else {
			if (!status.data_link_lost) {
				mavlink_log_critical(mavlink_fd, "ALL DATA LINKS LOST");
				status.data_link_lost = true;
				status_changed = true;
			}
		}

		/* handle commands last, as the system needs to be updated to handle them */
		orb_check(cmd_sub, &updated);

		if (updated) {
			/* got command */
			orb_copy(ORB_ID(vehicle_command), cmd_sub, &cmd);

			/* handle it */
			if (handle_command(&status, &safety, &cmd, &armed, &home, &global_position, &home_pub)) {
				status_changed = true;
			}
		}

		hrt_abstime t1 = hrt_absolute_time();

		/* print new state */
		if (arming_state_changed) {
			status_changed = true;
			mavlink_log_info(mavlink_fd, "[cmd] arming state: %s", arming_states_str[status.arming_state]);

			/* update home position on arming if at least 2s from commander start spent to avoid setting home on in-air restart */
			if (armed.armed && !was_armed && hrt_absolute_time() > start_time + 2000000 && status.condition_global_position_valid &&
			    (global_position.eph < eph_threshold) && (global_position.epv < epv_threshold)) {

				// TODO remove code duplication
				home.lat = global_position.lat;
				home.lon = global_position.lon;
				home.alt = global_position.alt;

				home.x = local_position.x;
				home.y = local_position.y;
				home.z = local_position.z;

				warnx("home: lat = %.7f, lon = %.7f, alt = %.2f ", home.lat, home.lon, (double)home.alt);
				mavlink_log_info(mavlink_fd, "home: %.7f, %.7f, %.2f", home.lat, home.lon, (double)home.alt);

				/* announce new home position */
				if (home_pub > 0) {
					orb_publish(ORB_ID(home_position), home_pub, &home);

				} else {
					home_pub = orb_advertise(ORB_ID(home_position), &home);
				}

				/* mark home position as set */
				status.condition_home_position_valid = true;
			}
			arming_state_changed = false;
		}

		was_armed = armed.armed;

		/* now set navigation state according to failsafe and main state */
		bool nav_state_changed = set_nav_state(&status, (bool)datalink_loss_enabled,
						       mission_result.finished);

		// TODO handle mode changes by commands
		if (main_state_changed) {
			status_changed = true;
			warnx("main state: %s", main_states_str[status.main_state]);
			mavlink_log_info(mavlink_fd, "[cmd] main state: %s", main_states_str[status.main_state]);
			main_state_changed = false;
		}

		if (status.failsafe != failsafe_old) {
			status_changed = true;
			mavlink_log_info(mavlink_fd, "[cmd] failsafe state: %i", status.failsafe);
			failsafe_old = status.failsafe;
		}

		if (nav_state_changed) {
			status_changed = true;
			warnx("nav state: %s", nav_states_str[status.nav_state]);
			mavlink_log_info(mavlink_fd, "[cmd] nav state: %s", nav_states_str[status.nav_state]);
		}

		/* publish states (armed, control mode, vehicle status) at least with 5 Hz */
		if (counter % (200000 / COMMANDER_MONITORING_INTERVAL) == 0 || status_changed) {
			set_control_mode();
			control_mode.timestamp = t1;
			orb_publish(ORB_ID(vehicle_control_mode), control_mode_pub, &control_mode);

			status.timestamp = t1;
			orb_publish(ORB_ID(vehicle_status), status_pub, &status);

			armed.timestamp = t1;
			orb_publish(ORB_ID(actuator_armed), armed_pub, &armed);
		}

		/* play arming and battery warning tunes */
		if (!arm_tune_played && armed.armed && (!safety.safety_switch_available || (safety.safety_switch_available && safety.safety_off))) {
			/* play tune when armed */
			set_tune(TONE_ARMING_WARNING_TUNE);
			arm_tune_played = true;

		} else if (status.battery_warning == VEHICLE_BATTERY_WARNING_CRITICAL) {
			/* play tune on battery critical */
			set_tune(TONE_BATTERY_WARNING_FAST_TUNE);

		} else if (status.battery_warning == VEHICLE_BATTERY_WARNING_LOW || status.failsafe) {
			/* play tune on battery warning or failsafe */
			set_tune(TONE_BATTERY_WARNING_SLOW_TUNE);

		} else {
			set_tune(TONE_STOP_TUNE);
		}

		/* reset arm_tune_played when disarmed */
		if (!armed.armed || (safety.safety_switch_available && !safety.safety_off)) {
			arm_tune_played = false;
		}

		fflush(stdout);
		counter++;

		int blink_state = blink_msg_state();

		if (blink_state > 0) {
			/* blinking LED message, don't touch LEDs */
			if (blink_state == 2) {
				/* blinking LED message completed, restore normal state */
				control_status_leds(&status, &armed, true);
			}

		} else {
			/* normal state */
			control_status_leds(&status, &armed, status_changed);
		}

		status_changed = false;

		usleep(COMMANDER_MONITORING_INTERVAL);
	}

	/* wait for threads to complete */
	ret = pthread_join(commander_low_prio_thread, NULL);

	if (ret) {
		warn("join failed: %d", ret);
	}

	rgbled_set_mode(RGBLED_MODE_OFF);

	/* close fds */
	led_deinit();
	buzzer_deinit();
	close(sp_man_sub);
	close(sp_offboard_sub);
	close(local_position_sub);
	close(global_position_sub);
	close(gps_sub);
	close(sensor_sub);
	close(safety_sub);
	close(cmd_sub);
	close(subsys_sub);
	close(diff_pres_sub);
	close(param_changed_sub);
	close(battery_sub);
	close(mission_pub);

	thread_running = false;

	return 0;
}

void
check_valid(hrt_abstime timestamp, hrt_abstime timeout, bool valid_in, bool *valid_out, bool *changed)
{
	hrt_abstime t = hrt_absolute_time();
	bool valid_new = (t < timestamp + timeout && t > timeout && valid_in);

	if (*valid_out != valid_new) {
		*valid_out = valid_new;
		*changed = true;
	}
}

void
control_status_leds(vehicle_status_s *status_local, const actuator_armed_s *actuator_armed, bool changed)
{
	/* driving rgbled */
	if (changed) {
		bool set_normal_color = false;

		/* set mode */
		if (status_local->arming_state == ARMING_STATE_ARMED) {
			rgbled_set_mode(RGBLED_MODE_ON);
			set_normal_color = true;

		} else if (status_local->arming_state == ARMING_STATE_ARMED_ERROR) {
			rgbled_set_mode(RGBLED_MODE_BLINK_FAST);
			rgbled_set_color(RGBLED_COLOR_RED);

		} else if (status_local->arming_state == ARMING_STATE_STANDBY) {
			rgbled_set_mode(RGBLED_MODE_BREATHE);
			set_normal_color = true;

		} else {	// STANDBY_ERROR and other states
			rgbled_set_mode(RGBLED_MODE_BLINK_NORMAL);
			rgbled_set_color(RGBLED_COLOR_RED);
		}

		if (set_normal_color) {
			/* set color */
			if (status_local->battery_warning == VEHICLE_BATTERY_WARNING_LOW || status_local->failsafe) {
				rgbled_set_color(RGBLED_COLOR_AMBER);
				/* VEHICLE_BATTERY_WARNING_CRITICAL handled as ARMING_STATE_ARMED_ERROR / ARMING_STATE_STANDBY_ERROR */

			} else {
				if (status_local->condition_local_position_valid) {
					rgbled_set_color(RGBLED_COLOR_GREEN);

				} else {
					rgbled_set_color(RGBLED_COLOR_BLUE);
				}
			}
		}
	}

#ifdef CONFIG_ARCH_BOARD_PX4FMU_V1

	/* this runs at around 20Hz, full cycle is 16 ticks = 10/16Hz */
	if (actuator_armed->armed) {
		/* armed, solid */
		led_on(LED_BLUE);

	} else if (actuator_armed->ready_to_arm) {
		/* ready to arm, blink at 1Hz */
		if (leds_counter % 20 == 0) {
			led_toggle(LED_BLUE);
		}

	} else {
		/* not ready to arm, blink at 10Hz */
		if (leds_counter % 2 == 0) {
			led_toggle(LED_BLUE);
		}
	}

#endif

	/* give system warnings on error LED, XXX maybe add memory usage warning too */
	if (status_local->load > 0.95f) {
		if (leds_counter % 2 == 0) {
			led_toggle(LED_AMBER);
		}

	} else {
		led_off(LED_AMBER);
	}

	leds_counter++;
}

transition_result_t
set_main_state_rc(struct vehicle_status_s *status_local, struct manual_control_setpoint_s *sp_man)
{
	/* set main state according to RC switches */
	transition_result_t res = TRANSITION_DENIED;

	/* offboard switch overrides main switch */
	if (sp_man->offboard_switch == SWITCH_POS_ON) {
		res = main_state_transition(status_local, MAIN_STATE_OFFBOARD);
		if (res == TRANSITION_DENIED) {
			print_reject_mode(status_local, "OFFBOARD");

		} else {
			return res;
		}
	}

	/* offboard switched off or denied, check main mode switch */
	switch (sp_man->mode_switch) {
	case SWITCH_POS_NONE:
		res = TRANSITION_NOT_CHANGED;
		break;

	case SWITCH_POS_OFF:		// MANUAL
		if (sp_man->acro_switch == SWITCH_POS_ON) {
			res = main_state_transition(status_local, MAIN_STATE_ACRO);

		} else {
			res = main_state_transition(status_local, MAIN_STATE_MANUAL);
		}
		// TRANSITION_DENIED is not possible here
		break;

	case SWITCH_POS_MIDDLE:		// ASSIST
		if (sp_man->posctl_switch == SWITCH_POS_ON) {
			res = main_state_transition(status_local, MAIN_STATE_POSCTL);

			if (res != TRANSITION_DENIED) {
				break;	// changed successfully or already in this state
			}

			print_reject_mode(status_local, "POSCTL");
		}

        // fallback to ALTCTL
		res = main_state_transition(status_local, MAIN_STATE_ALTCTL);

		if (res != TRANSITION_DENIED) {
			break;	// changed successfully or already in this mode
		}

		if (sp_man->posctl_switch != SWITCH_POS_ON) {
			print_reject_mode(status_local, "ALTCTL");
		}

		// fallback to MANUAL
		res = main_state_transition(status_local, MAIN_STATE_MANUAL);
		// TRANSITION_DENIED is not possible here
		break;

	case SWITCH_POS_ON:			// AUTO
		if (sp_man->return_switch == SWITCH_POS_ON) {
			res = main_state_transition(status_local, MAIN_STATE_AUTO_RTL);

			if (res != TRANSITION_DENIED) {
				break;	// changed successfully or already in this state
			}

            print_reject_mode(status_local, "AUTO_RTL");

            // fallback to LOITER if home position not set
            res = main_state_transition(status_local, MAIN_STATE_AUTO_LOITER);

            if (res != TRANSITION_DENIED) {
                break;  // changed successfully or already in this state
            }

		} else if (sp_man->loiter_switch == SWITCH_POS_ON) {
			res = main_state_transition(status_local, MAIN_STATE_AUTO_LOITER);

			if (res != TRANSITION_DENIED) {
				break;	// changed successfully or already in this state
			}

            print_reject_mode(status_local, "AUTO_LOITER");

		} else {
			res = main_state_transition(status_local, MAIN_STATE_AUTO_MISSION);

			if (res != TRANSITION_DENIED) {
				break;	// changed successfully or already in this state
			}

            print_reject_mode(status_local, "AUTO_MISSION");

            // fallback to LOITER if home position not set
            res = main_state_transition(status_local, MAIN_STATE_AUTO_LOITER);

            if (res != TRANSITION_DENIED) {
                break;  // changed successfully or already in this state
            }
		}

        // fallback to POSCTL
        res = main_state_transition(status_local, MAIN_STATE_POSCTL);

        if (res != TRANSITION_DENIED) {
            break;  // changed successfully or already in this state
        }

		// fallback to ALTCTL
		res = main_state_transition(status_local, MAIN_STATE_ALTCTL);

		if (res != TRANSITION_DENIED) {
			break;	// changed successfully or already in this state
		}

		// fallback to MANUAL
		res = main_state_transition(status_local, MAIN_STATE_MANUAL);
		// TRANSITION_DENIED is not possible here
		break;

	default:
		break;
	}

	return res;
}

void
set_control_mode()
{
	/* set vehicle_control_mode according to set_navigation_state */
	control_mode.flag_armed = armed.armed;
	/* TODO: check this */
	control_mode.flag_external_manual_override_ok = !status.is_rotary_wing;
	control_mode.flag_system_hil_enabled = status.hil_state == HIL_STATE_ON;
	control_mode.flag_control_offboard_enabled = false;

	switch (status.nav_state) {
	case NAVIGATION_STATE_MANUAL:
		control_mode.flag_control_manual_enabled = true;
		control_mode.flag_control_auto_enabled = false;
		control_mode.flag_control_rates_enabled = status.is_rotary_wing;
		control_mode.flag_control_attitude_enabled = status.is_rotary_wing;
		control_mode.flag_control_altitude_enabled = false;
		control_mode.flag_control_climb_rate_enabled = false;
		control_mode.flag_control_position_enabled = false;
		control_mode.flag_control_velocity_enabled = false;
		control_mode.flag_control_termination_enabled = false;
		break;

	case NAVIGATION_STATE_ACRO:
		control_mode.flag_control_manual_enabled = true;
		control_mode.flag_control_auto_enabled = false;
		control_mode.flag_control_rates_enabled = true;
		control_mode.flag_control_attitude_enabled = false;
		control_mode.flag_control_altitude_enabled = false;
		control_mode.flag_control_climb_rate_enabled = false;
		control_mode.flag_control_position_enabled = false;
		control_mode.flag_control_velocity_enabled = false;
		control_mode.flag_control_termination_enabled = false;
		break;

	case NAVIGATION_STATE_ALTCTL:
		control_mode.flag_control_manual_enabled = true;
		control_mode.flag_control_auto_enabled = false;
		control_mode.flag_control_rates_enabled = true;
		control_mode.flag_control_attitude_enabled = true;
		control_mode.flag_control_altitude_enabled = true;
		control_mode.flag_control_climb_rate_enabled = true;
		control_mode.flag_control_position_enabled = false;
		control_mode.flag_control_velocity_enabled = false;
		control_mode.flag_control_termination_enabled = false;
		break;

	case NAVIGATION_STATE_OFFBOARD:
		control_mode.flag_control_manual_enabled = false;
		control_mode.flag_control_auto_enabled = false;
		control_mode.flag_control_offboard_enabled = true;

		switch (sp_offboard.mode) {
		case OFFBOARD_CONTROL_MODE_DIRECT_RATES:
			control_mode.flag_control_rates_enabled = true;
			control_mode.flag_control_attitude_enabled = false;
			control_mode.flag_control_altitude_enabled = false;
			control_mode.flag_control_climb_rate_enabled = false;
			control_mode.flag_control_position_enabled = false;
			control_mode.flag_control_velocity_enabled = false;
			break;
		case OFFBOARD_CONTROL_MODE_DIRECT_ATTITUDE:
			control_mode.flag_control_rates_enabled = true;
			control_mode.flag_control_attitude_enabled = true;
			control_mode.flag_control_altitude_enabled = false;
			control_mode.flag_control_climb_rate_enabled = false;
			control_mode.flag_control_position_enabled = false;
			control_mode.flag_control_velocity_enabled = false;
			break;
		case OFFBOARD_CONTROL_MODE_DIRECT_VELOCITY:
			control_mode.flag_control_rates_enabled = true;
			control_mode.flag_control_attitude_enabled = true;
			control_mode.flag_control_altitude_enabled = true; /* XXX: hack for now */
			control_mode.flag_control_climb_rate_enabled = true;
			control_mode.flag_control_position_enabled = true; /* XXX: hack for now */
			control_mode.flag_control_velocity_enabled = true;
			break;
		case OFFBOARD_CONTROL_MODE_DIRECT_POSITION:
			control_mode.flag_control_rates_enabled = true;
			control_mode.flag_control_attitude_enabled = true;
			control_mode.flag_control_altitude_enabled = true;
			control_mode.flag_control_climb_rate_enabled = true;
			control_mode.flag_control_position_enabled = true;
			control_mode.flag_control_velocity_enabled = true;
			break;
		default:
			control_mode.flag_control_rates_enabled = false;
			control_mode.flag_control_attitude_enabled = false;
			control_mode.flag_control_altitude_enabled = false;
			control_mode.flag_control_climb_rate_enabled = false;
			control_mode.flag_control_position_enabled = false;
			control_mode.flag_control_velocity_enabled = false;
		}
		break;

	case NAVIGATION_STATE_POSCTL:
		control_mode.flag_control_manual_enabled = true;
		control_mode.flag_control_auto_enabled = false;
		control_mode.flag_control_rates_enabled = true;
		control_mode.flag_control_attitude_enabled = true;
		control_mode.flag_control_altitude_enabled = true;
		control_mode.flag_control_climb_rate_enabled = true;
		control_mode.flag_control_position_enabled = true;
		control_mode.flag_control_velocity_enabled = true;
		control_mode.flag_control_termination_enabled = false;
		break;

	case NAVIGATION_STATE_AUTO_MISSION:
	case NAVIGATION_STATE_AUTO_LOITER:
	case NAVIGATION_STATE_AUTO_RTL:
	case NAVIGATION_STATE_AUTO_RTGS:
		control_mode.flag_control_manual_enabled = false;
		control_mode.flag_control_auto_enabled = true;
		control_mode.flag_control_rates_enabled = true;
		control_mode.flag_control_attitude_enabled = true;
		control_mode.flag_control_altitude_enabled = true;
		control_mode.flag_control_climb_rate_enabled = true;
		control_mode.flag_control_position_enabled = true;
		control_mode.flag_control_velocity_enabled = true;
		control_mode.flag_control_termination_enabled = false;
		break;

	case NAVIGATION_STATE_LAND:
		control_mode.flag_control_manual_enabled = false;
		control_mode.flag_control_auto_enabled = true;
		control_mode.flag_control_rates_enabled = true;
		control_mode.flag_control_attitude_enabled = true;
		/* in failsafe LAND mode position may be not available */
		control_mode.flag_control_position_enabled = status.condition_local_position_valid;
		control_mode.flag_control_velocity_enabled = status.condition_local_position_valid;
		control_mode.flag_control_altitude_enabled = true;
		control_mode.flag_control_climb_rate_enabled = true;
		control_mode.flag_control_termination_enabled = false;
		break;

	case NAVIGATION_STATE_TERMINATION:
		/* disable all controllers on termination */
		control_mode.flag_control_manual_enabled = false;
		control_mode.flag_control_auto_enabled = false;
		control_mode.flag_control_rates_enabled = false;
		control_mode.flag_control_attitude_enabled = false;
		control_mode.flag_control_position_enabled = false;
		control_mode.flag_control_velocity_enabled = false;
		control_mode.flag_control_altitude_enabled = false;
		control_mode.flag_control_climb_rate_enabled = false;
		control_mode.flag_control_termination_enabled = true;
		break;

	default:
		break;
	}
}

void
print_reject_mode(struct vehicle_status_s *status_local, const char *msg)
{
	hrt_abstime t = hrt_absolute_time();

	if (t - last_print_mode_reject_time > PRINT_MODE_REJECT_INTERVAL) {
		last_print_mode_reject_time = t;
		mavlink_log_critical(mavlink_fd, "REJECT %s", msg);

		/* only buzz if armed, because else we're driving people nuts indoors
		they really need to look at the leds as well. */
		tune_negative(armed.armed);
	}
}

void
print_reject_arm(const char *msg)
{
	hrt_abstime t = hrt_absolute_time();

	if (t - last_print_mode_reject_time > PRINT_MODE_REJECT_INTERVAL) {
		last_print_mode_reject_time = t;
		mavlink_log_critical(mavlink_fd, msg);
		tune_negative(true);
	}
}

void answer_command(struct vehicle_command_s &cmd, enum VEHICLE_CMD_RESULT result)
{
	switch (result) {
	case VEHICLE_CMD_RESULT_ACCEPTED:
		tune_positive(true);
		break;

	case VEHICLE_CMD_RESULT_DENIED:
		mavlink_log_critical(mavlink_fd, "command denied: %u", cmd.command);
		tune_negative(true);
		break;

	case VEHICLE_CMD_RESULT_FAILED:
		mavlink_log_critical(mavlink_fd, "command failed: %u", cmd.command);
		tune_negative(true);
		break;

	case VEHICLE_CMD_RESULT_TEMPORARILY_REJECTED:
		/* this needs additional hints to the user - so let other messages pass and be spoken */
		mavlink_log_critical(mavlink_fd, "command temporarily rejected: %u", cmd.command);
		tune_negative(true);
		break;

	case VEHICLE_CMD_RESULT_UNSUPPORTED:
		mavlink_log_critical(mavlink_fd, "command unsupported: %u", cmd.command);
		tune_negative(true);
		break;

	default:
		break;
	}
}

void *commander_low_prio_loop(void *arg)
{
	/* Set thread name */
	prctl(PR_SET_NAME, "commander_low_prio", getpid());

	/* Subscribe to command topic */
	int cmd_sub = orb_subscribe(ORB_ID(vehicle_command));
	struct vehicle_command_s cmd;
	memset(&cmd, 0, sizeof(cmd));

	/* wakeup source(s) */
	struct pollfd fds[1];

	/* use the gyro to pace output - XXX BROKEN if we are using the L3GD20 */
	fds[0].fd = cmd_sub;
	fds[0].events = POLLIN;

	while (!thread_should_exit) {
		/* wait for up to 200ms for data */
		int pret = poll(&fds[0], (sizeof(fds) / sizeof(fds[0])), 200);

		/* timed out - periodic check for thread_should_exit, etc. */
		if (pret == 0) {
			continue;
		}

		/* this is undesirable but not much we can do - might want to flag unhappy status */
		if (pret < 0) {
			warn("poll error %d, %d", pret, errno);
			continue;
		}

		/* if we reach here, we have a valid command */
		orb_copy(ORB_ID(vehicle_command), cmd_sub, &cmd);

		/* ignore commands the high-prio loop handles */
		if (cmd.command == VEHICLE_CMD_DO_SET_MODE ||
		    cmd.command == VEHICLE_CMD_COMPONENT_ARM_DISARM ||
		    cmd.command == VEHICLE_CMD_NAV_TAKEOFF ||
		    cmd.command == VEHICLE_CMD_DO_SET_SERVO) {
			continue;
		}

		/* only handle low-priority commands here */
		switch (cmd.command) {

		case VEHICLE_CMD_PREFLIGHT_REBOOT_SHUTDOWN:
			if (is_safe(&status, &safety, &armed)) {

				if (((int)(cmd.param1)) == 1) {
					answer_command(cmd, VEHICLE_CMD_RESULT_ACCEPTED);
					usleep(100000);
					/* reboot */
					systemreset(false);

				} else if (((int)(cmd.param1)) == 3) {
					answer_command(cmd, VEHICLE_CMD_RESULT_ACCEPTED);
					usleep(100000);
					/* reboot to bootloader */
					systemreset(true);

				} else {
					answer_command(cmd, VEHICLE_CMD_RESULT_DENIED);
				}

			} else {
				answer_command(cmd, VEHICLE_CMD_RESULT_DENIED);
			}

			break;

		case VEHICLE_CMD_PREFLIGHT_CALIBRATION: {

				int calib_ret = ERROR;

				/* try to go to INIT/PREFLIGHT arming state */
				if (TRANSITION_DENIED == arming_state_transition(&status, &safety, ARMING_STATE_INIT, &armed, true /* fRunPreArmChecks */, mavlink_fd)) {
					answer_command(cmd, VEHICLE_CMD_RESULT_DENIED);
					break;
				}

				if ((int)(cmd.param1) == 1) {
					/* gyro calibration */
					answer_command(cmd, VEHICLE_CMD_RESULT_ACCEPTED);
					calib_ret = do_gyro_calibration(mavlink_fd);

				} else if ((int)(cmd.param2) == 1) {
					/* magnetometer calibration */
					answer_command(cmd, VEHICLE_CMD_RESULT_ACCEPTED);
					calib_ret = do_mag_calibration(mavlink_fd);

				} else if ((int)(cmd.param3) == 1) {
					/* zero-altitude pressure calibration */
					answer_command(cmd, VEHICLE_CMD_RESULT_DENIED);

				} else if ((int)(cmd.param4) == 1) {
					/* RC calibration */
					answer_command(cmd, VEHICLE_CMD_RESULT_ACCEPTED);
					/* disable RC control input completely */
					status.rc_input_blocked = true;
					calib_ret = OK;
					mavlink_log_info(mavlink_fd, "CAL: Disabling RC IN");

				} else if ((int)(cmd.param4) == 2) {
					/* RC trim calibration */
					answer_command(cmd, VEHICLE_CMD_RESULT_ACCEPTED);
					calib_ret = do_trim_calibration(mavlink_fd);

				} else if ((int)(cmd.param5) == 1) {
					/* accelerometer calibration */
					answer_command(cmd, VEHICLE_CMD_RESULT_ACCEPTED);
					calib_ret = do_accel_calibration(mavlink_fd);

				} else if ((int)(cmd.param6) == 1) {
					/* airspeed calibration */
					answer_command(cmd, VEHICLE_CMD_RESULT_ACCEPTED);
					calib_ret = do_airspeed_calibration(mavlink_fd);

				} else if ((int)(cmd.param4) == 0) {
					/* RC calibration ended - have we been in one worth confirming? */
					if (status.rc_input_blocked) {
						answer_command(cmd, VEHICLE_CMD_RESULT_ACCEPTED);
						/* enable RC control input */
						status.rc_input_blocked = false;
						mavlink_log_info(mavlink_fd, "CAL: Re-enabling RC IN");
					}

					/* this always succeeds */
					calib_ret = OK;

				}

				if (calib_ret == OK) {
					tune_positive(true);

				} else {
					tune_negative(true);
				}

				arming_state_transition(&status, &safety, ARMING_STATE_STANDBY, &armed, true /* fRunPreArmChecks */, mavlink_fd);

				break;
			}

		case VEHICLE_CMD_PREFLIGHT_STORAGE: {

				if (((int)(cmd.param1)) == 0) {
					int ret = param_load_default();

					if (ret == OK) {
						mavlink_log_info(mavlink_fd, "[cmd] parameters loaded");
						answer_command(cmd, VEHICLE_CMD_RESULT_ACCEPTED);

					} else {
						mavlink_log_critical(mavlink_fd, "#audio: parameters load ERROR");

						/* convenience as many parts of NuttX use negative errno */
						if (ret < 0) {
							ret = -ret;
						}

						if (ret < 1000) {
							mavlink_log_critical(mavlink_fd, "#audio: %s", strerror(ret));
						}

						answer_command(cmd, VEHICLE_CMD_RESULT_FAILED);
					}

				} else if (((int)(cmd.param1)) == 1) {
					int ret = param_save_default();

					if (ret == OK) {
						mavlink_log_info(mavlink_fd, "[cmd] parameters saved");
						answer_command(cmd, VEHICLE_CMD_RESULT_ACCEPTED);

					} else {
						mavlink_log_critical(mavlink_fd, "#audio: parameters save error");

						/* convenience as many parts of NuttX use negative errno */
						if (ret < 0) {
							ret = -ret;
						}

						if (ret < 1000) {
							mavlink_log_critical(mavlink_fd, "#audio: %s", strerror(ret));
						}

						answer_command(cmd, VEHICLE_CMD_RESULT_FAILED);
					}
				}

				break;
			}

		case VEHICLE_CMD_START_RX_PAIR:
			/* handled in the IO driver */
			break;

		default:
			/* don't answer on unsupported commands, it will be done in main loop */
			break;
		}

		/* send any requested ACKs */
		if (cmd.confirmation > 0 && cmd.command != VEHICLE_CMD_DO_SET_MODE
		    && cmd.command != VEHICLE_CMD_COMPONENT_ARM_DISARM) {
			/* send acknowledge command */
			// XXX TODO
		}
	}

	close(cmd_sub);

	return NULL;
}<|MERGE_RESOLUTION|>--- conflicted
+++ resolved
@@ -617,14 +617,9 @@
 		break;
 
 	default:
-<<<<<<< HEAD
-		/* don't warn about unsupported commands, maybe another app supports it */
-//		answer_command(*cmd, VEHICLE_CMD_RESULT_UNSUPPORTED);
-=======
 		/* Warn about unsupported commands, this makes sense because only commands
 		 * to this component ID (or all) are passed by mavlink. */
 		answer_command(*cmd, VEHICLE_CMD_RESULT_UNSUPPORTED);
->>>>>>> 2a7848c7
 		break;
 	}
 
