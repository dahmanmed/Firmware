############################################################################
#
#   Copyright (c) 2015 PX4 Development Team. All rights reserved.
#
# Redistribution and use in source and binary forms, with or without
# modification, are permitted provided that the following conditions
# are met:
#
# 1. Redistributions of source code must retain the above copyright
#    notice, this list of conditions and the following disclaimer.
# 2. Redistributions in binary form must reproduce the above copyright
#    notice, this list of conditions and the following disclaimer in
#    the documentation and/or other materials provided with the
#    distribution.
# 3. Neither the name PX4 nor the names of its contributors may be
#    used to endorse or promote products derived from this software
#    without specific prior written permission.
#
# THIS SOFTWARE IS PROVIDED BY THE COPYRIGHT HOLDERS AND CONTRIBUTORS
# "AS IS" AND ANY EXPRESS OR IMPLIED WARRANTIES, INCLUDING, BUT NOT
# LIMITED TO, THE IMPLIED WARRANTIES OF MERCHANTABILITY AND FITNESS
# FOR A PARTICULAR PURPOSE ARE DISCLAIMED. IN NO EVENT SHALL THE
# COPYRIGHT OWNER OR CONTRIBUTORS BE LIABLE FOR ANY DIRECT, INDIRECT,
# INCIDENTAL, SPECIAL, EXEMPLARY, OR CONSEQUENTIAL DAMAGES (INCLUDING,
# BUT NOT LIMITED TO, PROCUREMENT OF SUBSTITUTE GOODS OR SERVICES; LOSS
# OF USE, DATA, OR PROFITS; OR BUSINESS INTERRUPTION) HOWEVER CAUSED
# AND ON ANY THEORY OF LIABILITY, WHETHER IN CONTRACT, STRICT
# LIABILITY, OR TORT (INCLUDING NEGLIGENCE OR OTHERWISE) ARISING IN
# ANY WAY OUT OF THE USE OF THIS SOFTWARE, EVEN IF ADVISED OF THE
# POSSIBILITY OF SUCH DAMAGE.
#
############################################################################
set(CMAKE_MODULE_PATH ${CMAKE_MODULE_PATH} "${PX4_SOURCE_DIR}/cmake/cmake_hexagon")
include(hexagon_sdk)

include_directories(${HEXAGON_8074_INCLUDES})

set(QURT_LAYER_SRCS
	px4_qurt_impl.cpp
	px4_qurt_tasks.cpp
	lib_crc32.c
	../../posix/px4_layer/drv_hrt.c
	qurt_stubs.c
	main.cpp
	params.c
	shmem_qurt.c
	)
if ("${QURT_ENABLE_STUBS}" STREQUAL "1")
	list(APPEND QURT_LAYER_SRCS
		../stubs/stubs_posix.c
		../stubs/stubs_qurt.c
		)
endif()


px4_add_module(
	MODULE platforms__qurt__px4_layer
	COMPILE_FLAGS
<<<<<<< HEAD
		-Os
		-Wno-packed
=======
>>>>>>> e73cd08a
	SRCS
		${QURT_LAYER_SRCS}
		${CONFIG_SRC}
	DEPENDS
		platforms__common
	)
# vim: set noet ft=cmake fenc=utf-8 ff=unix :<|MERGE_RESOLUTION|>--- conflicted
+++ resolved
@@ -56,11 +56,6 @@
 px4_add_module(
 	MODULE platforms__qurt__px4_layer
 	COMPILE_FLAGS
-<<<<<<< HEAD
-		-Os
-		-Wno-packed
-=======
->>>>>>> e73cd08a
 	SRCS
 		${QURT_LAYER_SRCS}
 		${CONFIG_SRC}
