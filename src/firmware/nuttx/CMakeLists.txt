px4_nuttx_generate_builtin_commands(
	OUT builtin_commands.c
	MODULE_LIST
		${module_libraries}
		${config_extra_builtin_cmds}
	)

# add executable
add_executable(firmware_nuttx
	builtin_commands.c)


set(nuttx_export_dir ${CMAKE_BINARY_DIR}/${BOARD}/NuttX/nuttx-export)

set(link_libs
		apps nuttx m gcc
	)

if("${romfs_used}" STREQUAL "y")
	list(APPEND link_libs romfs)
endif()

if(NOT "${config_nuttx_config}" STREQUAL "bootloader")
	list(APPEND link_libs df_driver_framework)
endif()



#
# Bootloaders use a different ld file, a seperate startup file
# and need to override the os version of sched_process_timer
#
set(startup_libs)

if("${config_nuttx_config}" STREQUAL "bootloader")
	set(nuttx_ld_prefix "bootloader")
	set(nuttx_startup_files ${nuttx_export_dir}/startup/${nuttx_startup_files})
	set(nuttx_bootloader_wrapers "-Wl,-wrap,sched_process_timer")

	add_custom_command(OUTPUT
		${nuttx_startup_files}
		DEPENDS nuttx_export_${BOARD})

	set_source_files_properties(
		${nuttx_startup_files}
		PROPERTIES
		EXTERNAL_OBJECT true
		GENERATED true)

	add_library(startup
		${nuttx_startup_files})
	set_target_properties(startup
		PROPERTIES
		LINKER_LANGUAGE C)
	list(APPEND startup_libs startup)

endif()

if(NOT ${BOARD} STREQUAL "sim")
	set(main_link_flags
		"-T${nuttx_export_dir}/build/${nuttx_ld_prefix}ld.script"
		"-Wl,-Map=${CMAKE_BINARY_DIR}/${BOARD}/main.map"
		)
	px4_join(OUT main_link_flags LIST ${main_link_flags} GLUE " ")
	set_target_properties(firmware_nuttx PROPERTIES LINK_FLAGS ${main_link_flags})
endif()

target_link_libraries(firmware_nuttx
	-Wl,--warn-common
	-Wl,--gc-sections
	-Wl,--start-group
	${startup_libs}
	${module_libraries}
	${df_driver_libs}
	${config_extra_libs}
	${nuttx_bootloader_wrapers}
	${link_libs}
	-Wl,--end-group)

add_custom_target(check_weak
	COMMAND ${NM} firmware_nuttx | ${GREP} " w " | cat
	DEPENDS firmware_nuttx
	VERBATIM
	)

if(NOT ${BOARD} STREQUAL "sim")

<<<<<<< HEAD
	if ("${romfs_used}" STREQUAL "y")

		if (config_io_board)
			set(extras "${CMAKE_BINARY_DIR}/src/modules/px4iofirmware/${config_io_board}.bin")
		endif()

		message(STATUS "Adding ROMFS on ${BOARD}")
		px4_nuttx_add_romfs(OUT romfs
			ROOT ROMFS/${config_romfs_root}
			EXTRAS ${extras}
			)
		if (config_io_board)
			add_dependencies(romfs fw_io)
		endif()
	endif()

=======
	if (config_io_board)
		set(extras "${CMAKE_BINARY_DIR}/src/modules/px4iofirmware/${config_io_board}.bin")
	endif()

	px4_nuttx_add_romfs(OUT romfs
		ROOT ROMFS/px4fmu_common
		EXTRAS ${extras}
		)
	if (config_io_board)
	    add_dependencies(romfs fw_io)
	endif()
>>>>>>> 18176ea7
	set(fw_file
		${CMAKE_CURRENT_BINARY_DIR}/${OS}-${BOARD}-${LABEL}.px4)

#
# Bootloaders do not need .px4 or xml
#
if(NOT "${config_nuttx_config}" STREQUAL "bootloader")
	px4_nuttx_add_firmware(OUT ${fw_file}
		BOARD ${BOARD}
		EXE ${CMAKE_CURRENT_BINARY_DIR}/firmware_nuttx
		PARAM_XML ${CMAKE_BINARY_DIR}/parameters.xml
		AIRFRAMES_XML ${CMAKE_BINARY_DIR}/airframes.xml
		)
endif()

	configure_file(gdbinit.in .gdbinit)

	add_custom_target(debug
		COMMAND ${GDB} ${CMAKE_CURRENT_BINARY_DIR}/firmware_nuttx
		DEPENDS firmware_nuttx
			${CMAKE_CURRENT_BINARY_DIR}/.gdbinit
		)

	add_custom_target(debug_tui
		COMMAND ${GDBTUI} ${CMAKE_CURRENT_BINARY_DIR}/firmware_nuttx
		DEPENDS firmware_nuttx
			${CMAKE_CURRENT_BINARY_DIR}/.gdbinit
		)

	add_custom_target(debug_ddd
		COMMAND ${DDD} --debugger ${GDB} ${CMAKE_CURRENT_BINARY_DIR}/firmware_nuttx
		DEPENDS firmware_nuttx
			${CMAKE_CURRENT_BINARY_DIR}/.gdbinit
		)

	add_custom_target(debug_io
		COMMAND ${GDB}
			${CMAKE_BINARY_DIR}/src/modules/px4iofirmware/${config_io_board}
		DEPENDS firmware_nuttx
			${CMAKE_CURRENT_BINARY_DIR}/.gdbinit
		)

	add_custom_target(debug_io_tui
		COMMAND ${GDBTUI}
			${CMAKE_BINARY_DIR}/src/modules/px4iofirmware/${config_io_board}
		DEPENDS firmware_nuttx
			${CMAKE_CURRENT_BINARY_DIR}/.gdbinit
		)

	add_custom_target(debug_io_ddd
		COMMAND ${DDD} --debugger ${GDB}
			${CMAKE_BINARY_DIR}/src/modules/px4iofirmware/${config_io_board}
		DEPENDS firmware_nuttx
			${CMAKE_CURRENT_BINARY_DIR}/.gdbinit
		)


	if(NOT "${config_nuttx_config}" STREQUAL "bootloader")
		px4_add_upload(OUT upload OS ${OS} BOARD ${BOARD}
			BUNDLE ${fw_file})
	endif()

endif()


if(NOT "${config_nuttx_config}" STREQUAL "bootloader")
	install(FILES ${fw_file} DESTINATION .)
endif()

# vim: set noet ft=cmake fenc=utf-8 ff=unix :<|MERGE_RESOLUTION|>--- conflicted
+++ resolved
@@ -13,18 +13,12 @@
 set(nuttx_export_dir ${CMAKE_BINARY_DIR}/${BOARD}/NuttX/nuttx-export)
 
 set(link_libs
-		apps nuttx m gcc
+	apps nuttx m gcc
 	)
 
 if("${romfs_used}" STREQUAL "y")
 	list(APPEND link_libs romfs)
 endif()
-
-if(NOT "${config_nuttx_config}" STREQUAL "bootloader")
-	list(APPEND link_libs df_driver_framework)
-endif()
-
-
 
 #
 # Bootloaders use a different ld file, a seperate startup file
@@ -85,7 +79,6 @@
 
 if(NOT ${BOARD} STREQUAL "sim")
 
-<<<<<<< HEAD
 	if ("${romfs_used}" STREQUAL "y")
 
 		if (config_io_board)
@@ -102,19 +95,6 @@
 		endif()
 	endif()
 
-=======
-	if (config_io_board)
-		set(extras "${CMAKE_BINARY_DIR}/src/modules/px4iofirmware/${config_io_board}.bin")
-	endif()
-
-	px4_nuttx_add_romfs(OUT romfs
-		ROOT ROMFS/px4fmu_common
-		EXTRAS ${extras}
-		)
-	if (config_io_board)
-	    add_dependencies(romfs fw_io)
-	endif()
->>>>>>> 18176ea7
 	set(fw_file
 		${CMAKE_CURRENT_BINARY_DIR}/${OS}-${BOARD}-${LABEL}.px4)
 
