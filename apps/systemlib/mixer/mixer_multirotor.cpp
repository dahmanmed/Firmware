/****************************************************************************
 *
 *   Copyright (C) 2012 PX4 Development Team. All rights reserved.
 *
 * Redistribution and use in source and binary forms, with or without
 * modification, are permitted provided that the following conditions
 * are met:
 *
 * 1. Redistributions of source code must retain the above copyright
 *    notice, this list of conditions and the following disclaimer.
 * 2. Redistributions in binary form must reproduce the above copyright
 *    notice, this list of conditions and the following disclaimer in
 *    the documentation and/or other materials provided with the
 *    distribution.
 * 3. Neither the name PX4 nor the names of its contributors may be
 *    used to endorse or promote products derived from this software
 *    without specific prior written permission.
 *
 * THIS SOFTWARE IS PROVIDED BY THE COPYRIGHT HOLDERS AND CONTRIBUTORS
 * "AS IS" AND ANY EXPRESS OR IMPLIED WARRANTIES, INCLUDING, BUT NOT
 * LIMITED TO, THE IMPLIED WARRANTIES OF MERCHANTABILITY AND FITNESS
 * FOR A PARTICULAR PURPOSE ARE DISCLAIMED. IN NO EVENT SHALL THE
 * COPYRIGHT OWNER OR CONTRIBUTORS BE LIABLE FOR ANY DIRECT, INDIRECT,
 * INCIDENTAL, SPECIAL, EXEMPLARY, OR CONSEQUENTIAL DAMAGES (INCLUDING,
 * BUT NOT LIMITED TO, PROCUREMENT OF SUBSTITUTE GOODS OR SERVICES; LOSS
 * OF USE, DATA, OR PROFITS; OR BUSINESS INTERRUPTION) HOWEVER CAUSED
 * AND ON ANY THEORY OF LIABILITY, WHETHER IN CONTRACT, STRICT
 * LIABILITY, OR TORT (INCLUDING NEGLIGENCE OR OTHERWISE) ARISING IN
 * ANY WAY OUT OF THE USE OF THIS SOFTWARE, EVEN IF ADVISED OF THE
 * POSSIBILITY OF SUCH DAMAGE.
 *
 ****************************************************************************/

/**
 * @file mixer_multirotor.cpp
 *
 * Multi-rotor mixers.
 */

#include <nuttx/config.h>

#include <sys/types.h>
#include <stdint.h>
#include <stdbool.h>
#include <stdlib.h>
#include <string.h>
#include <fcntl.h>
#include <poll.h>
#include <errno.h>
#include <stdio.h>
#include <math.h>
#include <unistd.h>
#include <math.h>

#include "mixer.h"

<<<<<<< HEAD
=======
#define debug(fmt, args...)	do { } while(0)
//#define debug(fmt, args...)	do { printf("[mixer] " fmt "\n", ##args); } while(0)

#define		CW		(-1.0f)
#define		CCW		(1.0f)

>>>>>>> 659543f8
namespace
{

/*
 * These tables automatically generated by multi_tables - do not edit.
 */
const MultirotorMixer::Rotor _config_quad_x[] = {
	{ -0.707107,  0.707107,  1.00 },
	{  0.707107, -0.707107,  1.00 },
	{  0.707107,  0.707107, -1.00 },
	{ -0.707107, -0.707107, -1.00 },
};
const MultirotorMixer::Rotor _config_quad_plus[] = {
	{ -1.000000,  0.000000,  1.00 },
	{  1.000000,  0.000000,  1.00 },
	{  0.000000,  1.000000, -1.00 },
	{ -0.000000, -1.000000, -1.00 },
};
const MultirotorMixer::Rotor _config_hex_x[] = {
	{ -1.000000,  0.000000, -1.00 },
	{  1.000000,  0.000000,  1.00 },
	{  0.500000,  0.866025, -1.00 },
	{ -0.500000, -0.866025,  1.00 },
	{ -0.500000,  0.866025,  1.00 },
	{  0.500000, -0.866025, -1.00 },
};
const MultirotorMixer::Rotor _config_hex_plus[] = {
	{  0.000000,  1.000000, -1.00 },
	{ -0.000000, -1.000000,  1.00 },
	{  0.866025, -0.500000, -1.00 },
	{ -0.866025,  0.500000,  1.00 },
	{  0.866025,  0.500000,  1.00 },
	{ -0.866025, -0.500000, -1.00 },
};
const MultirotorMixer::Rotor _config_octa_x[] = {
	{ -0.382683,  0.923880, -1.00 },
	{  0.382683, -0.923880, -1.00 },
	{ -0.923880,  0.382683,  1.00 },
	{ -0.382683, -0.923880,  1.00 },
	{  0.382683,  0.923880,  1.00 },
	{  0.923880, -0.382683,  1.00 },
	{  0.923880,  0.382683, -1.00 },
	{ -0.923880, -0.382683, -1.00 },
};
const MultirotorMixer::Rotor _config_octa_plus[] = {
	{  0.000000,  1.000000, -1.00 },
	{ -0.000000, -1.000000, -1.00 },
	{ -0.707107,  0.707107,  1.00 },
	{ -0.707107, -0.707107,  1.00 },
	{  0.707107,  0.707107,  1.00 },
	{  0.707107, -0.707107,  1.00 },
	{  1.000000,  0.000000, -1.00 },
	{ -1.000000,  0.000000, -1.00 },
};
const MultirotorMixer::Rotor *_config_index[MultirotorMixer::Geometry::MAX_GEOMETRY] = {
	&_config_quad_x[0],
	&_config_quad_plus[0],
	&_config_hex_x[0],
	&_config_hex_plus[0],
	&_config_octa_x[0],
	&_config_octa_plus[0],
};
const unsigned _config_rotor_count[MultirotorMixer::Geometry::MAX_GEOMETRY] = {
	4, /* quad_x */
	4, /* quad_plus */
	6, /* hex_x */
	6, /* hex_plus */
	8, /* octa_x */
	8, /* octa_plus */
};

}

MultirotorMixer::MultirotorMixer(ControlCallback control_cb,
				 uintptr_t cb_handle,
				 Geometry geometry,
				 float roll_scale,
				 float pitch_scale,
				 float yaw_scale,
				 float deadband) :
	Mixer(control_cb, cb_handle),
	_roll_scale(roll_scale),
	_pitch_scale(pitch_scale),
	_yaw_scale(yaw_scale),
	_deadband(-1.0f + deadband),	/* shift to output range here to avoid runtime calculation */
	_rotor_count(_config_rotor_count[geometry]),
	_rotors(_config_index[geometry])
{
}

MultirotorMixer::~MultirotorMixer()
{
}

MultirotorMixer *
MultirotorMixer::from_text(Mixer::ControlCallback control_cb, uintptr_t cb_handle, const char *buf, unsigned &buflen)
{
	MultirotorMixer::Geometry geometry;
	char geomname[8];
	int s[4];
	int used;

	if (sscanf(buf, "R: %s %d %d %d %d%n", geomname, &s[0], &s[1], &s[2], &s[3], &used) != 5) {
		debug("multirotor parse failed on '%s'", buf);
		return nullptr;
	}

	if (used > (int)buflen) {
		debug("multirotor spec used %d of %u", used, buflen);
		return nullptr;
	}

	buflen -= used;

	if (!strcmp(geomname, "4+")) {
		geometry = MultirotorMixer::QUAD_PLUS;

	} else if (!strcmp(geomname, "4x")) {
		geometry = MultirotorMixer::QUAD_X;

	} else if (!strcmp(geomname, "6+")) {
		geometry = MultirotorMixer::HEX_PLUS;

	} else if (!strcmp(geomname, "6x")) {
		geometry = MultirotorMixer::HEX_X;

	} else if (!strcmp(geomname, "8+")) {
		geometry = MultirotorMixer::OCTA_PLUS;

	} else if (!strcmp(geomname, "8x")) {
		geometry = MultirotorMixer::OCTA_X;

	} else {
		debug("unrecognised geometry '%s'", geomname);
		return nullptr;
	}

	debug("adding multirotor mixer '%s'", geomname);

	return new MultirotorMixer(
		       control_cb,
		       cb_handle,
		       geometry,
		       s[0] / 10000.0f,
		       s[1] / 10000.0f,
		       s[2] / 10000.0f,
		       s[3] / 10000.0f);
}

unsigned
MultirotorMixer::mix(float *outputs, unsigned space)
{
	float		roll    = get_control(0, 0) * _roll_scale;
	float		pitch   = get_control(0, 1) * _pitch_scale;
	float		yaw     = get_control(0, 2) * _yaw_scale;
	float		thrust  = get_control(0, 3);
	float		max     = 0.0f;
	float		fixup_scale;

	/* use an output factor to prevent too strong control signals at low throttle */
	float min_thrust = 0.05f;
	float max_thrust = 1.0f;
	float startpoint_full_control = 0.40f;
	float output_factor;

	/* keep roll, pitch and yaw control to 0 below min thrust */
	if (thrust <= min_thrust) {
		output_factor = 0.0f;
		/* linearly increase the output factor from 0 to 1 between min_thrust and startpoint_full_control */

	} else if (thrust < startpoint_full_control && thrust > min_thrust) {
		output_factor = (thrust / max_thrust) / (startpoint_full_control - min_thrust);
		/* and then stay at full control */

	} else {
		output_factor = max_thrust;
	}

	roll *= output_factor;
	pitch *= output_factor;
	yaw *= output_factor;


	/* perform initial mix pass yielding un-bounded outputs */
	for (unsigned i = 0; i < _rotor_count; i++) {
		float tmp = roll  * _rotors[i].roll_scale +
			    pitch * _rotors[i].pitch_scale +
			    yaw   * _rotors[i].yaw_scale +
			    thrust;

		if (tmp > max)
			max = tmp;

		outputs[i] = tmp;
	}

	/* scale values into the -1.0 - 1.0 range */
	if (max > 1.0f) {
		fixup_scale = 2.0f / max;

	} else {
		fixup_scale = 2.0f;
	}

	for (unsigned i = 0; i < _rotor_count; i++)
		outputs[i] = -1.0f + (outputs[i] * fixup_scale);

	/* ensure outputs are out of the deadband */
	for (unsigned i = 0; i < _rotor_count; i++)
		if (outputs[i] < _deadband)
			outputs[i] = _deadband;

	return 0;
}

void
MultirotorMixer::groups_required(uint32_t &groups)
{
	/* XXX for now, hardcoded to indexes 0-3 in control group zero */
	groups |= (1 << 0);
}
<|MERGE_RESOLUTION|>--- conflicted
+++ resolved
@@ -54,15 +54,11 @@
 
 #include "mixer.h"
 
-<<<<<<< HEAD
-=======
-#define debug(fmt, args...)	do { } while(0)
-//#define debug(fmt, args...)	do { printf("[mixer] " fmt "\n", ##args); } while(0)
-
-#define		CW		(-1.0f)
-#define		CCW		(1.0f)
-
->>>>>>> 659543f8
+/*
+ * Clockwise: 1
+ * Counter-clockwise: -1
+ */
+
 namespace
 {
 
